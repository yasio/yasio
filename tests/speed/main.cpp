--- conflicted
+++ resolved
@@ -43,11 +43,7 @@
 Results:
   - TCP speed: 2.8GB/s(Windows), 2.3GB/s(Linux)
   - UDP speed: 2.8GB/s(windows), 2.6GB/s(Linux)
-<<<<<<< HEAD
-  - KCP speed: 29MB/s(Windows), 50MB/s(linux)
-=======
   - KCP speed: 29MB/s(Windows), 46MB/s(linux)
->>>>>>> bfd84f14
 */
 
 #define SPEEDTEST_PROTO_TCP 1
