#include <ctype.h>
#include <stdlib.h>
#include <string.h>
#include <iostream>

#include "yasio/yasio.hpp"

#include "yasio/detail/ibstream.hpp"
#include "yasio/detail/obstream.hpp"

using namespace yasio;

#define HTTP_TEST_HOST "tool.chinaz.com"


void yasioTest()
{
  yasio::inet::io_hostent endpoints[] = {{HTTP_TEST_HOST, 80}};

  using namespace cxx17;
  bool yes = cxx20::starts_with("hello world", "hello");
  yes      = cxx20::starts_with("hello world", (int)'h');
  yes      = cxx20::starts_with("hello world", std::string{"hello"});
  yes      = cxx20::starts_with(std::string{"hello world"}, "hello");
  yes      = cxx20::starts_with(std::string{"hello world"}, std::string{"hello"});
  yes      = cxx20::starts_with(std::string{"hello world"}, (int)'h');
#if YASIO__HAS_CXX14
  yes      = cxx20::starts_with("hello world"_sv, (int)'h');
  yes      = cxx20::starts_with("hello world"_sv, "hello");
  yes      = cxx20::starts_with("hello world", "hello"_sv);
  yes      = cxx20::starts_with(std::string{"hello world"}, "hello"_sv);
  yes      = cxx20::starts_with("hello world"_sv, std::string{"hello"});
#endif

  yasio::obstream obs;
  auto where = obs.push<int>();
  obs.write(3.141592654);
  obs.write(1.17723f);
<<<<<<< HEAD
  obs.write_ix<int32_t>(20201125);
  obs.write_ix<int64_t>(-9223372036854775807);
#if defined(YASIO_ENABLE_HALF_FLOAT)
=======
  obs.write_ix(20201125);
  obs.write_ix(-9223372036854775807);
#if defined(YASIO_HAVE_HALF_FLOAT)
>>>>>>> 83ce327c
  obs.write(static_cast<fp16_t>(3.85f));
#endif
  obs.write_varint(23123, 3);
  obs.pop<int>(where);

  yasio::ibstream_view ibs(&obs);
  auto r0 = ibs.read<int>();
  auto r1 = ibs.read<double>();
  auto f1 = ibs.read<float>();
  auto v5 = ibs.read_ix<int32_t>();
  auto v6 = ibs.read_ix<int64_t>();
#if defined(YASIO_ENABLE_HALF_FLOAT)
  auto v7 = static_cast<float>(ibs.read<fp16_t>());
#endif
  auto v8 = ibs.read_varint(3); // uint24
#if defined(YASIO_ENABLE_HALF_FLOAT)
  std::cout << r0 << ", " << r1 << ", " << f1 << ", " << v5 << ", " << v6 << ", " << v7 << ", " << v8 << "\n";
#else
  std::cout << r0 << ", " << r1 << ", " << f1 << ", " << v5 << ", " << v6 << ", " << v8 << "\n";
#endif

  yasio::sbyte_buffer vecbuf;
  std::string strbuf;
  std::array<char, 16> arrbuf;
  char raw_arrbuf[16];
  yasio::obstream_span<yasio::sbyte_buffer>{vecbuf}.write_bytes("hello world!");
  yasio::obstream_span<std::string>{strbuf}.write_bytes("hello world!");
  yasio::obstream_span<yasio::fixed_buffer_span>{arrbuf}.write_bytes("hello world!");
  yasio::obstream_span<yasio::fixed_buffer_span>{raw_arrbuf}.write_bytes("hello world!");


  io_service service(endpoints, YASIO_ARRAYSIZE(endpoints));

  resolv_fn_t resolv = [&](std::vector<ip::endpoint>& endpoints, const char* hostname, unsigned short port) {
    return service.resolve(endpoints, hostname, port);
  };
  service.set_option(YOPT_S_RESOLV_FN, &resolv);

  std::vector<transport_handle_t> transports;

  deadline_timer udpconn_delay;
  deadline_timer udp_heartbeat;
  int total_bytes_transferred = 0;

  int max_request_count = 1;
  service.set_option(YOPT_S_DEFERRED_EVENT, 0);
  service.start([&](event_ptr&& event) {
    switch (event->kind())
    {
      case YEK_PACKET: {
        auto packet = std::move(event->packet());
        total_bytes_transferred += static_cast<int>(packet.size());
        // fwrite(packet.data(), packet.size(), 1, stdout);
        // fflush(stdout);
        break;
      }
      case YEK_CONNECT_RESPONSE:
        if (event->status() == 0)
        {
          auto transport = event->transport();
          if (event->cindex() == 0)
          {
            obstream obs;
            obs.write_bytes("GET / HTTP/1.1\r\n");

            obs.write_bytes("Host: " HTTP_TEST_HOST "\r\n");

            // Chrome/51.0.2704.106
            obs.write_bytes("User-Agent: Mozilla/5.0 (Windows NT 10.0; "
                            "WOW64) AppleWebKit/537.36 (KHTML, like Gecko) "
                            "Chrome/108.0.5359.125 Safari/537.36\r\n");
            obs.write_bytes("Accept: */*;q=0.8\r\n");
            obs.write_bytes("Connection: Close\r\n\r\n");

            service.write(transport, std::move(obs.buffer()));

            // service.close(transport, YWF_WRITE);
          }

          transports.push_back(transport);
        }
        break;
      case YEK_CONNECTION_LOST: {
        auto channel = service.channel_at(event->cindex());
        printf("\n\nThe connection is lost, %d bytes transferred, internal stats: %lld\n", total_bytes_transferred, channel->bytes_transferred());

        total_bytes_transferred = 0;
        if (--max_request_count > 0)
        {
          udpconn_delay.expires_from_now(std::chrono::seconds(1));
          udpconn_delay.async_wait_once(service, [](io_service& service) { service.open(0); });
        }
        else
          service.stop();
        break;
      }
    }
  });

  /*
  ** If after 5 seconds no data interaction at application layer,
  ** send a heartbeat per 10 seconds when no response, try 2 times
  ** if no response, then he connection will shutdown by driver.
  ** At windows will close with error: 10054
  */
  service.set_option(YOPT_S_TCP_KEEPALIVE, 5, 10, 2);

  std::this_thread::sleep_for(std::chrono::seconds(1));
  service.open(0, YCK_TCP_CLIENT); // open http client
  time_t duration = 0;
  while (service.is_running())
  {
    service.dispatch();
    if (duration >= 6000000)
    {
      for (auto transport : transports)
        service.close(transport);
      break;
    }
    duration += 50;
    std::this_thread::sleep_for(std::chrono::milliseconds(50));
  }
}

int main(int, char**)
{
#if defined(_WIN32)
  SetConsoleOutputCP(CP_UTF8);
#endif

  yasioTest();

  return 0;
}
<|MERGE_RESOLUTION|>--- conflicted
+++ resolved
@@ -1,181 +1,175 @@
-#include <ctype.h>
-#include <stdlib.h>
-#include <string.h>
-#include <iostream>
-
-#include "yasio/yasio.hpp"
-
-#include "yasio/detail/ibstream.hpp"
-#include "yasio/detail/obstream.hpp"
-
-using namespace yasio;
-
-#define HTTP_TEST_HOST "tool.chinaz.com"
-
-
-void yasioTest()
-{
-  yasio::inet::io_hostent endpoints[] = {{HTTP_TEST_HOST, 80}};
-
-  using namespace cxx17;
-  bool yes = cxx20::starts_with("hello world", "hello");
-  yes      = cxx20::starts_with("hello world", (int)'h');
-  yes      = cxx20::starts_with("hello world", std::string{"hello"});
-  yes      = cxx20::starts_with(std::string{"hello world"}, "hello");
-  yes      = cxx20::starts_with(std::string{"hello world"}, std::string{"hello"});
-  yes      = cxx20::starts_with(std::string{"hello world"}, (int)'h');
-#if YASIO__HAS_CXX14
-  yes      = cxx20::starts_with("hello world"_sv, (int)'h');
-  yes      = cxx20::starts_with("hello world"_sv, "hello");
-  yes      = cxx20::starts_with("hello world", "hello"_sv);
-  yes      = cxx20::starts_with(std::string{"hello world"}, "hello"_sv);
-  yes      = cxx20::starts_with("hello world"_sv, std::string{"hello"});
-#endif
-
-  yasio::obstream obs;
-  auto where = obs.push<int>();
-  obs.write(3.141592654);
-  obs.write(1.17723f);
-<<<<<<< HEAD
-  obs.write_ix<int32_t>(20201125);
-  obs.write_ix<int64_t>(-9223372036854775807);
-#if defined(YASIO_ENABLE_HALF_FLOAT)
-=======
-  obs.write_ix(20201125);
-  obs.write_ix(-9223372036854775807);
-#if defined(YASIO_HAVE_HALF_FLOAT)
->>>>>>> 83ce327c
-  obs.write(static_cast<fp16_t>(3.85f));
-#endif
-  obs.write_varint(23123, 3);
-  obs.pop<int>(where);
-
-  yasio::ibstream_view ibs(&obs);
-  auto r0 = ibs.read<int>();
-  auto r1 = ibs.read<double>();
-  auto f1 = ibs.read<float>();
-  auto v5 = ibs.read_ix<int32_t>();
-  auto v6 = ibs.read_ix<int64_t>();
-#if defined(YASIO_ENABLE_HALF_FLOAT)
-  auto v7 = static_cast<float>(ibs.read<fp16_t>());
-#endif
-  auto v8 = ibs.read_varint(3); // uint24
-#if defined(YASIO_ENABLE_HALF_FLOAT)
-  std::cout << r0 << ", " << r1 << ", " << f1 << ", " << v5 << ", " << v6 << ", " << v7 << ", " << v8 << "\n";
-#else
-  std::cout << r0 << ", " << r1 << ", " << f1 << ", " << v5 << ", " << v6 << ", " << v8 << "\n";
-#endif
-
-  yasio::sbyte_buffer vecbuf;
-  std::string strbuf;
-  std::array<char, 16> arrbuf;
-  char raw_arrbuf[16];
-  yasio::obstream_span<yasio::sbyte_buffer>{vecbuf}.write_bytes("hello world!");
-  yasio::obstream_span<std::string>{strbuf}.write_bytes("hello world!");
-  yasio::obstream_span<yasio::fixed_buffer_span>{arrbuf}.write_bytes("hello world!");
-  yasio::obstream_span<yasio::fixed_buffer_span>{raw_arrbuf}.write_bytes("hello world!");
-
-
-  io_service service(endpoints, YASIO_ARRAYSIZE(endpoints));
-
-  resolv_fn_t resolv = [&](std::vector<ip::endpoint>& endpoints, const char* hostname, unsigned short port) {
-    return service.resolve(endpoints, hostname, port);
-  };
-  service.set_option(YOPT_S_RESOLV_FN, &resolv);
-
-  std::vector<transport_handle_t> transports;
-
-  deadline_timer udpconn_delay;
-  deadline_timer udp_heartbeat;
-  int total_bytes_transferred = 0;
-
-  int max_request_count = 1;
-  service.set_option(YOPT_S_DEFERRED_EVENT, 0);
-  service.start([&](event_ptr&& event) {
-    switch (event->kind())
-    {
-      case YEK_PACKET: {
-        auto packet = std::move(event->packet());
-        total_bytes_transferred += static_cast<int>(packet.size());
-        // fwrite(packet.data(), packet.size(), 1, stdout);
-        // fflush(stdout);
-        break;
-      }
-      case YEK_CONNECT_RESPONSE:
-        if (event->status() == 0)
-        {
-          auto transport = event->transport();
-          if (event->cindex() == 0)
-          {
-            obstream obs;
-            obs.write_bytes("GET / HTTP/1.1\r\n");
-
-            obs.write_bytes("Host: " HTTP_TEST_HOST "\r\n");
-
-            // Chrome/51.0.2704.106
-            obs.write_bytes("User-Agent: Mozilla/5.0 (Windows NT 10.0; "
-                            "WOW64) AppleWebKit/537.36 (KHTML, like Gecko) "
-                            "Chrome/108.0.5359.125 Safari/537.36\r\n");
-            obs.write_bytes("Accept: */*;q=0.8\r\n");
-            obs.write_bytes("Connection: Close\r\n\r\n");
-
-            service.write(transport, std::move(obs.buffer()));
-
-            // service.close(transport, YWF_WRITE);
-          }
-
-          transports.push_back(transport);
-        }
-        break;
-      case YEK_CONNECTION_LOST: {
-        auto channel = service.channel_at(event->cindex());
-        printf("\n\nThe connection is lost, %d bytes transferred, internal stats: %lld\n", total_bytes_transferred, channel->bytes_transferred());
-
-        total_bytes_transferred = 0;
-        if (--max_request_count > 0)
-        {
-          udpconn_delay.expires_from_now(std::chrono::seconds(1));
-          udpconn_delay.async_wait_once(service, [](io_service& service) { service.open(0); });
-        }
-        else
-          service.stop();
-        break;
-      }
-    }
-  });
-
-  /*
-  ** If after 5 seconds no data interaction at application layer,
-  ** send a heartbeat per 10 seconds when no response, try 2 times
-  ** if no response, then he connection will shutdown by driver.
-  ** At windows will close with error: 10054
-  */
-  service.set_option(YOPT_S_TCP_KEEPALIVE, 5, 10, 2);
-
-  std::this_thread::sleep_for(std::chrono::seconds(1));
-  service.open(0, YCK_TCP_CLIENT); // open http client
-  time_t duration = 0;
-  while (service.is_running())
-  {
-    service.dispatch();
-    if (duration >= 6000000)
-    {
-      for (auto transport : transports)
-        service.close(transport);
-      break;
-    }
-    duration += 50;
-    std::this_thread::sleep_for(std::chrono::milliseconds(50));
-  }
-}
-
-int main(int, char**)
-{
-#if defined(_WIN32)
-  SetConsoleOutputCP(CP_UTF8);
-#endif
-
-  yasioTest();
-
-  return 0;
-}
+#include <ctype.h>
+#include <stdlib.h>
+#include <string.h>
+#include <iostream>
+
+#include "yasio/yasio.hpp"
+
+#include "yasio/detail/ibstream.hpp"
+#include "yasio/detail/obstream.hpp"
+
+using namespace yasio;
+
+#define HTTP_TEST_HOST "tool.chinaz.com"
+
+
+void yasioTest()
+{
+  yasio::inet::io_hostent endpoints[] = {{HTTP_TEST_HOST, 80}};
+
+  using namespace cxx17;
+  bool yes = cxx20::starts_with("hello world", "hello");
+  yes      = cxx20::starts_with("hello world", (int)'h');
+  yes      = cxx20::starts_with("hello world", std::string{"hello"});
+  yes      = cxx20::starts_with(std::string{"hello world"}, "hello");
+  yes      = cxx20::starts_with(std::string{"hello world"}, std::string{"hello"});
+  yes      = cxx20::starts_with(std::string{"hello world"}, (int)'h');
+#if YASIO__HAS_CXX14
+  yes      = cxx20::starts_with("hello world"_sv, (int)'h');
+  yes      = cxx20::starts_with("hello world"_sv, "hello");
+  yes      = cxx20::starts_with("hello world", "hello"_sv);
+  yes      = cxx20::starts_with(std::string{"hello world"}, "hello"_sv);
+  yes      = cxx20::starts_with("hello world"_sv, std::string{"hello"});
+#endif
+
+  yasio::obstream obs;
+  auto where = obs.push<int>();
+  obs.write(3.141592654);
+  obs.write(1.17723f);
+  obs.write_ix(20201125);
+  obs.write_ix(-9223372036854775807);
+#if defined(YASIO_HAVE_HALF_FLOAT)
+  obs.write(static_cast<fp16_t>(3.85f));
+#endif
+  obs.write_varint(23123, 3);
+  obs.pop<int>(where);
+
+  yasio::ibstream_view ibs(&obs);
+  auto r0 = ibs.read<int>();
+  auto r1 = ibs.read<double>();
+  auto f1 = ibs.read<float>();
+  auto v5 = ibs.read_ix<int32_t>();
+  auto v6 = ibs.read_ix<int64_t>();
+#if defined(YASIO_ENABLE_HALF_FLOAT)
+  auto v7 = static_cast<float>(ibs.read<fp16_t>());
+#endif
+  auto v8 = ibs.read_varint(3); // uint24
+#if defined(YASIO_ENABLE_HALF_FLOAT)
+  std::cout << r0 << ", " << r1 << ", " << f1 << ", " << v5 << ", " << v6 << ", " << v7 << ", " << v8 << "\n";
+#else
+  std::cout << r0 << ", " << r1 << ", " << f1 << ", " << v5 << ", " << v6 << ", " << v8 << "\n";
+#endif
+
+  yasio::sbyte_buffer vecbuf;
+  std::string strbuf;
+  std::array<char, 16> arrbuf;
+  char raw_arrbuf[16];
+  yasio::obstream_span<yasio::sbyte_buffer>{vecbuf}.write_bytes("hello world!");
+  yasio::obstream_span<std::string>{strbuf}.write_bytes("hello world!");
+  yasio::obstream_span<yasio::fixed_buffer_span>{arrbuf}.write_bytes("hello world!");
+  yasio::obstream_span<yasio::fixed_buffer_span>{raw_arrbuf}.write_bytes("hello world!");
+
+
+  io_service service(endpoints, YASIO_ARRAYSIZE(endpoints));
+
+  resolv_fn_t resolv = [&](std::vector<ip::endpoint>& endpoints, const char* hostname, unsigned short port) {
+    return service.resolve(endpoints, hostname, port);
+  };
+  service.set_option(YOPT_S_RESOLV_FN, &resolv);
+
+  std::vector<transport_handle_t> transports;
+
+  deadline_timer udpconn_delay;
+  deadline_timer udp_heartbeat;
+  int total_bytes_transferred = 0;
+
+  int max_request_count = 1;
+  service.set_option(YOPT_S_DEFERRED_EVENT, 0);
+  service.start([&](event_ptr&& event) {
+    switch (event->kind())
+    {
+      case YEK_PACKET: {
+        auto packet = std::move(event->packet());
+        total_bytes_transferred += static_cast<int>(packet.size());
+        // fwrite(packet.data(), packet.size(), 1, stdout);
+        // fflush(stdout);
+        break;
+      }
+      case YEK_CONNECT_RESPONSE:
+        if (event->status() == 0)
+        {
+          auto transport = event->transport();
+          if (event->cindex() == 0)
+          {
+            obstream obs;
+            obs.write_bytes("GET / HTTP/1.1\r\n");
+
+            obs.write_bytes("Host: " HTTP_TEST_HOST "\r\n");
+
+            // Chrome/51.0.2704.106
+            obs.write_bytes("User-Agent: Mozilla/5.0 (Windows NT 10.0; "
+                            "WOW64) AppleWebKit/537.36 (KHTML, like Gecko) "
+                            "Chrome/108.0.5359.125 Safari/537.36\r\n");
+            obs.write_bytes("Accept: */*;q=0.8\r\n");
+            obs.write_bytes("Connection: Close\r\n\r\n");
+
+            service.write(transport, std::move(obs.buffer()));
+
+            // service.close(transport, YWF_WRITE);
+          }
+
+          transports.push_back(transport);
+        }
+        break;
+      case YEK_CONNECTION_LOST: {
+        auto channel = service.channel_at(event->cindex());
+        printf("\n\nThe connection is lost, %d bytes transferred, internal stats: %lld\n", total_bytes_transferred, channel->bytes_transferred());
+
+        total_bytes_transferred = 0;
+        if (--max_request_count > 0)
+        {
+          udpconn_delay.expires_from_now(std::chrono::seconds(1));
+          udpconn_delay.async_wait_once(service, [](io_service& service) { service.open(0); });
+        }
+        else
+          service.stop();
+        break;
+      }
+    }
+  });
+
+  /*
+  ** If after 5 seconds no data interaction at application layer,
+  ** send a heartbeat per 10 seconds when no response, try 2 times
+  ** if no response, then he connection will shutdown by driver.
+  ** At windows will close with error: 10054
+  */
+  service.set_option(YOPT_S_TCP_KEEPALIVE, 5, 10, 2);
+
+  std::this_thread::sleep_for(std::chrono::seconds(1));
+  service.open(0, YCK_TCP_CLIENT); // open http client
+  time_t duration = 0;
+  while (service.is_running())
+  {
+    service.dispatch();
+    if (duration >= 6000000)
+    {
+      for (auto transport : transports)
+        service.close(transport);
+      break;
+    }
+    duration += 50;
+    std::this_thread::sleep_for(std::chrono::milliseconds(50));
+  }
+}
+
+int main(int, char**)
+{
+#if defined(_WIN32)
+  SetConsoleOutputCP(CP_UTF8);
+#endif
+
+  yasioTest();
+
+  return 0;
+}