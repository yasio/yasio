--- conflicted
+++ resolved
@@ -10,7 +10,6 @@
     echo "Building osx..."
     NUM_OF_CORES=`getconf _NPROCESSORS_ONLN`
 
-<<<<<<< HEAD
     cd $YASIO_ROOT/build
     
     mkdir -p build_osx
@@ -52,56 +51,10 @@
     mkdir -p build_armv7
     cmake ../ -G "Unix Makefiles" -Bbuild_armv7 -DANDROID_STL=c++_shared -DCMAKE_TOOLCHAIN_FILE=~/android-ndk-$NDK_VER/build/cmake/android.toolchain.cmake -DCMAKE_BUILD_TYPE=Release
     cmake --build build_armv7 --target yasio
-=======
-    cd $YASIO_ROOT/build
-    
-    mkdir -p build_osx
-    cd build_osx
-    cmake ../../ -GXcode
-    cmake --build . --config Release
     
     exit 0
 }
 
-function build_ios()
-{  
-    echo "Building iOS..."
-    cd $YASIO_ROOT/build
-    
-    mkdir -p build_ios
-    cd build_ios
-    cmake ../../ -G Xcode -DCMAKE_TOOLCHAIN_FILE=../ios.toolchain.cmake -DCMAKE_SYSTEM_NAME=iOS -DPLATFORM=OS
-    cmake --build . --config Release
-    
-    exit 0
-}
-
-function build_linux()
-{
-    echo "Building linux..."
-    cd $YASIO_ROOT/build
-    mkdir -p build_linux
-    cmake ../ -G "Unix Makefiles" -Bbuild_linux -DCMAKE_BUILD_TYPE=Release
-    cmake --build build_linux -- -j `nproc`
->>>>>>> 050479e3
-    
-    exit 0
-}
-
-<<<<<<< HEAD
-=======
-function build_android()
-{
-    echo "Building android..."
-    cd $YASIO_ROOT/build
-    mkdir -p build_armv7
-    cmake ../ -G "Unix Makefiles" -Bbuild_armv7 -DANDROID_STL=c++_shared -DCMAKE_TOOLCHAIN_FILE=~/android-ndk-$NDK_VER/build/cmake/android.toolchain.cmake -DCMAKE_BUILD_TYPE=Release
-    cmake --build build_armv7 --target yasio
-    
-    exit 0
-}
-
->>>>>>> 050479e3
 if [ $BUILD_TARGET == "linux" ]
 then
     build_linux
