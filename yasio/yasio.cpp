--- conflicted
+++ resolved
@@ -1069,11 +1069,6 @@
     if (FD_ISSET(ctx->socket_->native_handle(), &fds_array[write_op]) ||
         FD_ISSET(ctx->socket_->native_handle(), &fds_array[read_op]))
     {
-<<<<<<< HEAD
-      // The nonblocking tcp handshake complete, remove write event avoid high-CPU occupation
-      unregister_descriptor(ctx->socket_->native_handle(), YEM_POLLOUT);
-      handle_connect_succeed(ctx, ctx->socket_);
-=======
       socklen_t len = sizeof(error);
       if (::getsockopt(ctx->socket_->native_handle(), SOL_SOCKET, SO_ERROR, (char*)&error, &len) >=
               0 &&
@@ -1089,7 +1084,6 @@
       }
 
       ctx->deadline_timer_.cancel();
->>>>>>> ed738a5d
     }
 #else
     if ((ctx->flags_ & YCF_SSL_HANDSHAKING) == 0)
