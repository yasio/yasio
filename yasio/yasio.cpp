//////////////////////////////////////////////////////////////////////////////////////////
// A multi-platform support c++11 library with focus on asynchronous socket I/O for any
// client application.
//////////////////////////////////////////////////////////////////////////////////////////
/*
The MIT License (MIT)

Copyright (c) 2012-2023 HALX99

HAL: Hardware Abstraction Layer
X99: Intel X99 Mainboard Platform

Permission is hereby granted, free of charge, to any person obtaining a copy
of this software and associated documentation files (the "Software"), to deal
in the Software without restriction, including without limitation the rights
to use, copy, modify, merge, publish, distribute, sublicense, and/or sell
copies of the Software, and to permit persons to whom the Software is
furnished to do so, subject to the following conditions:

The above copyright notice and this permission notice shall be included in all
copies or substantial portions of the Software.

THE SOFTWARE IS PROVIDED "AS IS", WITHOUT WARRANTY OF ANY KIND, EXPRESS OR
IMPLIED, INCLUDING BUT NOT LIMITED TO THE WARRANTIES OF MERCHANTABILITY,
FITNESS FOR A PARTICULAR PURPOSE AND NONINFRINGEMENT. IN NO EVENT SHALL THE
AUTHORS OR COPYRIGHT HOLDERS BE LIABLE FOR ANY CLAIM, DAMAGES OR OTHER
LIABILITY, WHETHER IN AN ACTION OF CONTRACT, TORT OR OTHERWISE, ARISING FROM,
OUT OF OR IN CONNECTION WITH THE SOFTWARE OR THE USE OR OTHER DEALINGS IN THE
SOFTWARE.
*/
#ifndef YASIO__CORE_CPP
#define YASIO__CORE_CPP
#if !defined(YASIO_HEADER_ONLY)
#  include "yasio/yasio.hpp"
#endif
#include <limits>
#include <sstream>
#include <sys/types.h>
#include <sys/stat.h>
#include <fcntl.h>
#include "yasio/detail/thread_name.hpp"

#if defined(YASIO_SSL_BACKEND)
#  include "yasio/detail/ssl.hpp"
#endif

#if defined(YASIO_USE_CARES)
#  include "yasio/detail/ares.hpp"
#endif

// clang-format off
#define YASIO_KLOG_CP(level, format, ...)                                                                                      \
  do                                                                                                                           \
  {                                                                                                                            \
    auto& __cprint = __get_cprint();                                                                                           \
    auto __msg           = ::yasio::strfmt(127, "[yasio][%lld]" format "\n", ::yasio::clock<system_clock_t>(), ##__VA_ARGS__); \
    if (__cprint)                                                                                                              \
      __cprint(level, __msg.c_str());                                                                                          \
    else                                                                                                                       \
      YASIO_LOG_TAG("", "%s", __msg.c_str());                                                                                  \
  } while (false)
// clang-format on

#define YASIO_KLOGD(format, ...) YASIO_KLOG_CP(YLOG_D, format, ##__VA_ARGS__)
#define YASIO_KLOGI(format, ...) YASIO_KLOG_CP(YLOG_I, format, ##__VA_ARGS__)
#define YASIO_KLOGW(format, ...) YASIO_KLOG_CP(YLOG_W, format, ##__VA_ARGS__)
#define YASIO_KLOGE(format, ...) YASIO_KLOG_CP(YLOG_E, format, ##__VA_ARGS__)

#if !defined(YASIO_VERBOSE_LOG)
#  define YASIO_KLOGV(fmt, ...) (void)0
#else
#  define YASIO_KLOGV(format, ...) YASIO_KLOG_CP(YLOG_V, format, ##__VA_ARGS__)
#endif

#if defined(_MSC_VER)
#  pragma warning(push)
#  pragma warning(disable : 6320 6322 4996)
#endif

namespace yasio
{

YASIO__NS_INLINE
namespace inet
{
namespace
{

enum : uint8_t
{ // op masks and stop flags
  YOPM_OPEN     = 1,
  YOPM_CLOSE    = 1 << 1,
  YSTF_STOP     = 1 << 2,
  YSTF_FINALIZE = 1 << 3
};

enum
{
  /* whether udp server enable multicast service */
  YCPF_MCAST = 1 << 17,

  /* whether multicast loopback, if 1, local machine can recv self multicast packet */
  YCPF_MCAST_LOOPBACK = 1 << 18,

  /* whether host dirty */
  YCPF_HOST_DIRTY = 1 << 19,

  /* whether port dirty */
  YCPF_PORT_DIRTY = 1 << 20,

  /* host is domain name, needs query via internet */
  YCPF_NEEDS_QUERY = 1 << 21,

  /// below is byte2 of private flags (25~32) are mutable, and will be cleared automatically when connect flow done, see clear_mutable_flags.
};

namespace
{
// the minimal wait duration for select
static highp_time_t yasio__min_wait_usec = 0LL;
// By default we will wait no longer than 5 minutes. This will ensure that
// any changes to the system clock are detected after no longer than this.
static const highp_time_t yasio__max_wait_usec = 5 * 60 * 1000 * 1000LL;
// the max transport alloc size
static const size_t yasio__max_tsize = (std::max)({sizeof(io_transport_tcp), sizeof(io_transport_udp), sizeof(io_transport_ssl)});
} // namespace
struct yasio__global_state {
  enum
  {
    INITF_SSL   = 1,
    INITF_CARES = 2,
  };
  yasio__global_state(const print_fn2_t& custom_print)
  {
    auto __get_cprint = [&]() -> const print_fn2_t& { return custom_print; };
    // for single core CPU, we set minimal wait duration to 10us by default
    yasio__min_wait_usec = std::thread::hardware_concurrency() > 1 ? 0LL : 10LL;
#if defined(YASIO_SSL_BACKEND) && YASIO_SSL_BACKEND == 1
#  if OPENSSL_VERSION_NUMBER >= 0x10100000 && !defined(LIBRESSL_VERSION_NUMBER)
    if (OPENSSL_init_ssl(0, nullptr) == 1)
    {
      yasio__setbits(this->init_flags_, INITF_SSL);
      ERR_clear_error();
    }
#  endif
#endif
#if defined(YASIO_USE_CARES)
    int ares_status = ::ares_library_init(ARES_LIB_INIT_ALL);
    if (ares_status == 0)
      yasio__setbits(init_flags_, INITF_CARES);
    else
      YASIO_KLOGI("[global] c-ares library init failed, status=%d, detail:%s", ares_status, ::ares_strerror(ares_status));
#  if defined(__ANDROID__)
    ares_status = ::yasio__ares_init_android();
    if (ares_status != 0)
      YASIO_KLOGI("[global] c-ares library init android failed, status=%d, detail:%s", ares_status, ::ares_strerror(ares_status));
#  endif
#endif
    // print version & transport alloc size
    YASIO_KLOGI("[global] the yasio-%x.%x.%x is initialized, the size of per transport is %d when object_pool enabled.", (YASIO_VERSION_NUM >> 16) & 0xff,
                (YASIO_VERSION_NUM >> 8) & 0xff, YASIO_VERSION_NUM & 0xff, yasio__max_tsize);
    YASIO_KLOGI("[global] sizeof(io_event)=%d", sizeof(io_event));
  }
  ~yasio__global_state()
  {
#if defined(YASIO_USE_CARES)
    if (yasio__testbits(this->init_flags_, INITF_CARES))
      ::ares_library_cleanup();
#endif
  }

  int init_flags_ = 0;
  print_fn2_t cprint_;
};
static yasio__global_state& yasio__shared_globals(const print_fn2_t& prt = nullptr)
{
  static yasio__global_state __global_state(prt);
  return __global_state;
}
} // namespace

/// highp_timer
void highp_timer::async_wait(io_service& service, timer_cb_t cb) { service.schedule_timer(this, std::move(cb)); }
void highp_timer::cancel(io_service& service)
{
  if (!expired())
    service.remove_timer(this);
}

/// io_send_op
int io_send_op::perform(io_transport* transport, const void* buf, int n, int& error) { return transport->write_cb_(buf, n, nullptr, error); }

/// io_sendto_op
int io_sendto_op::perform(io_transport* transport, const void* buf, int n, int& error)
{
  return transport->write_cb_(buf, n, std::addressof(destination_), error);
}

/// io_channel
io_channel::io_channel(io_service& service, int index) : io_base(), service_(service)
{
  socket_     = std::make_shared<xxsocket>();
  state_      = io_base::state::CLOSED;
  index_      = index;
  decode_len_ = [this](void* ptr, int len) { return this->__builtin_decode_len(ptr, len); };
}
#if defined(YASIO_SSL_BACKEND)
SSL_CTX* io_channel::get_ssl_context(bool client) const
{
  if (client)
    return service_.ssl_roles_[YSSL_CLIENT];
  auto& ctx = service_.ssl_roles_[YSSL_SERVER];
  return (ctx) ? ctx : service_.init_ssl_context(YSSL_SERVER);
}
#endif
const print_fn2_t& io_channel::__get_cprint() const { return get_service().options_.print_; }
std::string io_channel::format_destination() const
{
  if (yasio__testbits(properties_, YCPF_NEEDS_QUERY))
    return yasio::strfmt(127, "%s(%s):%u", remote_host_.c_str(), !remote_eps_.empty() ? remote_eps_[0].ip().c_str() : "undefined", remote_port_);

  return yasio::strfmt(127, "%s:%u", remote_host_.c_str(), remote_port_);
}
void io_channel::enable_multicast(const char* addr, int loopback)
{
  yasio__setbits(properties_, YCPF_MCAST);

  if (loopback)
    yasio__setbits(properties_, YCPF_MCAST_LOOPBACK);

  if (addr)
    multiaddr_.as_in(addr, (u_short)0);
}
void io_channel::join_multicast_group()
{
  if (socket_->is_open())
  {
    // interface
    switch (multiif_.af())
    {
      case AF_INET:
        socket_->set_optval(IPPROTO_IP, IP_MULTICAST_IF, multiif_.in4_.sin_addr);
        break;
      case AF_INET6:
        socket_->set_optval(IPPROTO_IPV6, IP_MULTICAST_IF, multiif_.in6_.sin6_scope_id);
        break;
    }

    int loopback = yasio__testbits(properties_, YCPF_MCAST_LOOPBACK) ? 1 : 0;
    socket_->set_optval(multiaddr_.af() == AF_INET ? IPPROTO_IP : IPPROTO_IPV6, multiaddr_.af() == AF_INET ? IP_MULTICAST_LOOP : IPV6_MULTICAST_LOOP, loopback);
    // ttl
    socket_->set_optval(multiaddr_.af() == AF_INET ? IPPROTO_IP : IPPROTO_IPV6, multiaddr_.af() == AF_INET ? IP_MULTICAST_TTL : IPV6_MULTICAST_HOPS,
                        YASIO_DEFAULT_MULTICAST_TTL);
    if (configure_multicast_group(true) != 0)
    {
      int ec = xxsocket::get_last_errno();
      YASIO_KLOGE("[index: %d] join to multicast group %s failed, ec=%d, detail:%s", this->index_, multiaddr_.to_string().c_str(), ec, xxsocket::strerror(ec));
    }
  }
}
void io_channel::disable_multicast()
{
  yasio__clearbits(properties_, YCPF_MCAST);
  yasio__clearbits(properties_, YCPF_MCAST_LOOPBACK);

  if (socket_->is_open())
    configure_multicast_group(false);
}
int io_channel::configure_multicast_group(bool onoff)
{
  if (multiaddr_.af() == AF_INET)
  { // ipv4
    struct ip_mreq mreq;
    mreq.imr_interface.s_addr = multiif_.in4_.sin_addr.s_addr;
    mreq.imr_multiaddr        = multiaddr_.in4_.sin_addr;
    return socket_->set_optval(IPPROTO_IP, onoff ? IP_ADD_MEMBERSHIP : IP_DROP_MEMBERSHIP, &mreq, (int)sizeof(mreq));
  }
  else
  { // ipv6
    struct ipv6_mreq mreq_v6;
    mreq_v6.ipv6mr_interface = multiif_.in6_.sin6_scope_id;
    mreq_v6.ipv6mr_multiaddr = multiaddr_.in6_.sin6_addr;
    return socket_->set_optval(IPPROTO_IPV6, onoff ? IPV6_JOIN_GROUP : IPV6_LEAVE_GROUP, &mreq_v6, (int)sizeof(mreq_v6));
  }
}
void io_channel::set_host(cxx17::string_view host)
{
  if (this->remote_host_ != host)
  {
    cxx17::assign(this->remote_host_, host);
    yasio__setbits(properties_, YCPF_HOST_DIRTY);
  }
}
void io_channel::set_port(u_short port)
{
  if (port == 0)
    return;
  if (this->remote_port_ != port)
  {
    this->remote_port_ = port;
    yasio__setbits(properties_, YCPF_PORT_DIRTY);
  }
}
int io_channel::__builtin_decode_len(void* d, int n)
{
  int loffset = uparams_.length_field_offset;
  int lsize   = uparams_.length_field_length;
  if (loffset >= 0)
  {
    assert(lsize >= 1 && lsize <= YASIO_SSIZEOF(int));
    int len = 0;
    if (n >= (loffset + lsize))
    {
      ::memcpy(&len, (uint8_t*)d + loffset, lsize);
      if (!uparams_.no_bswap)
        len = yasio::network_to_host(len, lsize);
      len += uparams_.length_adjustment;
      if (len > uparams_.max_frame_length)
        len = -1;
    }
    return len;
  }
  return n;
}
// -------------------- io_transport ---------------------
io_transport::io_transport(io_channel* ctx, xxsocket_ptr&& s) : ctx_(ctx)
{
  this->state_  = io_base::state::OPENED;
  this->socket_ = std::move(s);
#if !defined(YASIO_MINIFY_EVENT)
  this->ud_.ptr = nullptr;
#endif
}
const print_fn2_t& io_transport::__get_cprint() const { return ctx_->get_service().options_.print_; }
int io_transport::write(io_send_buffer&& buffer, completion_cb_t&& handler)
{
  int n = static_cast<int>(buffer.size());
  send_queue_.emplace(cxx14::make_unique<io_send_op>(std::move(buffer), std::move(handler)));
  get_service().interrupt();
  return n;
}
int io_transport::do_read(int revent, int& error, highp_time_t&) { return this->call_read(buffer_ + offset_, sizeof(buffer_) - offset_, revent, error); }
bool io_transport::do_write(highp_time_t& wait_duration)
{
  bool ret = false;
  do
  {
    if (!socket_->is_open())
      break;

    int error = 0;
    auto wrap = send_queue_.peek();
    if (wrap)
    {
      auto& v = *wrap;
      if (call_write(v.get(), error) < 0)
      {
        this->set_last_errno(error, yasio::io_base::error_stage::WRITE);
        break;
      }
    }

    bool no_wevent = send_queue_.empty();
    if (yasio__unlikely(!no_wevent))
    { // still have work to do
      no_wevent = (error != EWOULDBLOCK && error != EAGAIN && error != ENOBUFS);
      if (!no_wevent)
      { // system kernel buffer full
        if (!pollout_registerred_)
        {
          get_service().register_descriptor(socket_->native_handle(), socket_event::write);
          pollout_registerred_ = true;
        }
      }
      else
        wait_duration = yasio__min_wait_usec;
    }
    if (no_wevent && pollout_registerred_)
    {
      get_service().deregister_descriptor(socket_->native_handle(), socket_event::write);
      pollout_registerred_ = false;
    }
    ret = true;
  } while (false);

  return ret;
}
int io_transport::call_read(void* data, int size, int revent, int& error)
{
  int n = read_cb_(data, size, revent, error);
  if (n > 0)
  {
    ctx_->bytes_transferred_ += n;
    return n;
  }
  if (n < 0)
  {
    if (xxsocket::not_recv_error(error))
      return (error = 0); // status ok, clear error
    return n;
  }
  if (yasio__testbits(ctx_->properties_, YCM_TCP))
  {
    error = yasio::errc::eof;
    return -1;
  }
  return 0;
}
int io_transport::call_write(io_send_op* op, int& error)
{
  int n = op->perform(this, op->buffer_.data() + op->offset_, static_cast<int>(op->buffer_.size() - op->offset_), error);
  if (n > 0)
  {
    // #performance: change offset only, remain data will be send at next frame.
    op->offset_ += n;
    if (op->offset_ == op->buffer_.size())
      this->complete_op(op, 0);
  }
  else if (n < 0)
  {
    if (xxsocket::not_send_error(error))
      n = 0;
    else if (yasio__testbits(ctx_->properties_, YCM_UDP))
    { // !!! For udp, simply drop the op instead trigger handle close,
      // on android device, the error will be 'EPERM' when app in background.
      this->complete_op(op, error);
      n = 0;
    }
  }
  return n;
}
void io_transport::complete_op(io_send_op* op, int error)
{
  YASIO_KLOGV("[index: %d] write complete, bytes transferred: %d/%d", this->cindex(), static_cast<int>(op->offset_), static_cast<int>(op->buffer_.size()));
  if (op->handler_)
    op->handler_(error, op->offset_);
  send_queue_.pop();
}
void io_transport::set_primitives()
{
  this->write_cb_ = [this](const void* data, int len, const ip::endpoint*, int& error) {
    int n = socket_->send(data, len);
    if (n < 0)
      error = xxsocket::get_last_errno();
    return n;
  };
  this->read_cb_ = [this](void* data, int len, int revent, int& error) {
    if (revent)
    {
      int n = socket_->recv(data, len);
      if (n < 0)
        error = xxsocket::get_last_errno();
      return n;
    }

    error = EWOULDBLOCK;
    return -1;
  };
}
// -------------------- io_transport_tcp ---------------------
inline io_transport_tcp::io_transport_tcp(io_channel* ctx, xxsocket_ptr&& s) : io_transport(ctx, std::forward<xxsocket_ptr>(s)) {}
// ----------------------- io_transport_ssl ----------------
#if defined(YASIO_SSL_BACKEND)
io_transport_ssl::io_transport_ssl(io_channel* ctx, xxsocket_ptr&& sock) : io_transport_tcp(ctx, std::forward<xxsocket_ptr>(sock))
{
  this->state_ = io_base::state::CONNECTING; // for ssl, inital state shoud be connecing for ssl handshake
  bool client  = yasio__testbits(ctx->properties_, YCM_CLIENT);
  this->ssl_   = yssl_new(ctx->get_ssl_context(client), static_cast<int>(this->socket_->native_handle()), ctx->remote_host_.c_str(), client);
}
int io_transport_ssl::do_ssl_handshake(int& error)
{
  int ret = yssl_do_handshake(ssl_, error);
  if (ret == 0) // handshake succeed
  {             // because we invoke handshake in call_read, so we emit EWOULDBLOCK to mark ssl transport status `ok`
    this->state_   = io_base::state::OPENED;
    this->read_cb_ = [this](void* data, int len, int revent, int& error) {
      if (revent)
        return yssl_read(ssl_, data, len, error);
      error = EWOULDBLOCK;
      return -1;
    };
    this->write_cb_ = [this](const void* data, int len, const ip::endpoint*, int& error) { return yssl_write(ssl_, data, len, error); };

    YASIO_KLOGD("[index: %d] the connection #%u <%s> --> <%s> is established.", ctx_->index_, this->id_, this->local_endpoint().to_string().c_str(),
                this->remote_endpoint().to_string().c_str());
    get_service().fire_event(ctx_->index_, YEK_ON_OPEN, 0, this);

    error = EWOULDBLOCK;
  }
  else
  {
    if (error == EWOULDBLOCK)
      get_service().interrupt();
    else
    { // handshake failed, print reason
      char buf[256] = {0};
      YASIO_KLOGE("[index: %d] do_ssl_handshake fail with %s", ctx_->index_, yssl_strerror(ssl_, ret, buf, sizeof(buf)));
      if (yasio__testbits(ctx_->properties_, YCM_CLIENT))
      {
        YASIO_KLOGE("[index: %d] connect server %s failed, ec=%d, detail:%s", ctx_->index_, ctx_->format_destination().c_str(), error,
                    io_service::strerror(error));
        get_service().fire_event(ctx_->index(), YEK_ON_OPEN, error, ctx_);
      }
    }
  }
  return -1;
}
void io_transport_ssl::do_ssl_shutdown()
{
  if (ssl_)
    yssl_shutdown(ssl_);
}
void io_transport_ssl::set_primitives()
{
  this->read_cb_ = [this](void* /*data*/, int /*len*/, int /*revent*/, int& error) { return do_ssl_handshake(error); };
}
#endif
// ----------------------- io_transport_udp ----------------
io_transport_udp::io_transport_udp(io_channel* ctx, xxsocket_ptr&& s) : io_transport(ctx, std::forward<xxsocket_ptr>(s)) {}
io_transport_udp::~io_transport_udp() {}
ip::endpoint io_transport_udp::remote_endpoint() const { return !connected_ ? this->peer_ : socket_->peer_endpoint(); }
const ip::endpoint& io_transport_udp::ensure_destination() const
{
  if (this->destination_.af() != AF_UNSPEC)
    return this->destination_;
  return (this->destination_ = this->peer_);
}
void io_transport_udp::confgure_remote(const ip::endpoint& peer)
{
  if (connected_) // connected, update peer is pointless and useless
    return;
  this->peer_ = peer;
  if (!yasio__testbits(ctx_->properties_, YCPF_MCAST) || !yasio__testbits(ctx_->properties_, YCM_CLIENT))
    this->connect(); // multicast client, don't bind multicast address for we can recvfrom non-multicast address
}
void io_transport_udp::connect()
{
  if (connected_)
    return;

  if (this->peer_.af() == AF_UNSPEC)
  {
    if (ctx_->remote_eps_.empty())
      return;
    this->peer_ = ctx_->remote_eps_[0];
  }

  int retval = this->socket_->connect_n(this->peer_);
  connected_ = (retval == 0);
  set_primitives();
}
void io_transport_udp::disconnect()
{
#if defined(__linux__)
  auto ifaddr = this->socket_->local_endpoint();
#endif
  int retval = this->socket_->disconnect();
#if defined(__linux__)
  if (retval == 0)
  { // Because some of linux will unbind when disconnect succeed, so try to rebind
    ifaddr.ip(ctx_->local_host_.empty() ? YASIO_ADDR_ANY(ifaddr.af()) : ctx_->local_host_.c_str());
    this->socket_->bind(ifaddr);
  }
#else
  YASIO__UNUSED_PARAM(retval);
#endif
  connected_ = false;
  set_primitives();
}
int io_transport_udp::write(io_send_buffer&& buffer, completion_cb_t&& handler)
{
  return connected_ ? io_transport::write(std::move(buffer), std::move(handler)) : write_to(std::move(buffer), ensure_destination(), std::move(handler));
}
int io_transport_udp::write_to(io_send_buffer&& buffer, const ip::endpoint& to, completion_cb_t&& handler)
{
  int n = static_cast<int>(buffer.size());
  send_queue_.emplace(cxx14::make_unique<io_sendto_op>(std::move(buffer), std::move(handler), to));
  get_service().interrupt();
  return n;
}
void io_transport_udp::set_primitives()
{
  if (connected_)
    io_transport::set_primitives();
  else
  {
    this->write_cb_ = [this](const void* data, int len, const ip::endpoint* destination, int& error) {
      assert(destination);
      int n = socket_->sendto(data, len, *destination);
      if (n < 0)
      {
        error = xxsocket::get_last_errno();
        if (!xxsocket::not_send_error(error))
          YASIO_KLOGW("[index: %d] write udp socket failed, ec=%d, detail:%s", this->cindex(), error, io_service::strerror(error));
      }
      return n;
    };
    this->read_cb_ = [this](void* data, int len, int revent, int& error) {
      if (revent)
      {
        ip::endpoint peer;
        int n = socket_->recvfrom(data, len, peer);
        if (n > 0)
          this->peer_ = peer;
        if (n < 0)
          error = xxsocket::get_last_errno();
        return n;
      }
      error = EWOULDBLOCK;
      return -1;
    };
  }
}
int io_transport_udp::handle_input(const char* data, int bytes_transferred, int& /*error*/, highp_time_t&)
{ // pure udp, dispatch to upper layer directly
  get_service().fire_event(this->cindex(), io_packet{data, data + bytes_transferred}, this);
  return bytes_transferred;
}

// ------------------------ io_service ------------------------
void io_service::init_globals(const yasio::inet::print_fn2_t& prt) { yasio__shared_globals(prt).cprint_ = prt; }
void io_service::cleanup_globals() { yasio__shared_globals().cprint_ = nullptr; }
unsigned int io_service::tcp_rtt(transport_handle_t transport) { return transport->is_open() ? transport->socket_->tcp_rtt() : 0; }
io_service::io_service() { this->initialize(nullptr, 1); }
io_service::io_service(int channel_count) { this->initialize(nullptr, channel_count); }
io_service::io_service(const io_hostent& channel_ep) { this->initialize(&channel_ep, 1); }
io_service::io_service(const std::vector<io_hostent>& channel_eps)
{
  this->initialize(!channel_eps.empty() ? channel_eps.data() : nullptr, static_cast<int>(channel_eps.size()));
}
io_service::io_service(const io_hostent* channel_eps, int channel_count) { this->initialize(channel_eps, channel_count); }
io_service::~io_service()
{
  this->do_stop(YSTF_FINALIZE);
  this->finalize();
}
void io_service::start(event_cb_t cb)
{
  if (state_ == io_service::state::IDLE)
  {
    auto& global_state = yasio__shared_globals();
    if (!this->options_.print_)
      this->options_.print_ = global_state.cprint_;

    if (cb)
      options_.on_event_ = std::move(cb);
    this->state_ = io_service::state::RUNNING;
    if (!options_.no_new_thread_)
    {
      this->worker_    = std::thread(&io_service::run, this);
      this->worker_id_ = worker_.get_id();
    }
    else
    {
      this->worker_id_               = std::this_thread::get_id();
      this->options_.deferred_event_ = false;
      run();
      handle_stop();
    }
  }
}
void io_service::stop() { do_stop(YSTF_STOP); }
void io_service::do_stop(uint8_t flags)
{
  if (this->state_ <= io_service::state::IDLE)
    return;
  if (!this->stop_flag_)
  {
    this->stop_flag_ = flags;
    if (this->state_ == io_service::state::RUNNING)
    {
      for (auto c : channels_)
        this->close(c->index());
      this->interrupt();
      this->handle_stop();
    }
  }
  else
    this->handle_stop();
}
void io_service::handle_stop()
{
  if (this->worker_.joinable())
  {
    if (std::this_thread::get_id() == this->worker_id_)
    {
      if (yasio__testbits(this->stop_flag_, YSTF_FINALIZE))
        std::terminate(); // we don't want, but...
      xxsocket::set_last_errno(EAGAIN);
      return;
    }
    this->worker_.join();
  }

  if (this->state_ != state::AT_EXITING)
    return;

  if (this->options_.deferred_event_ && !this->events_.empty())
    this->dispatch((std::numeric_limits<int>::max)());
  clear_transports();
  this->timer_queue_.clear();
  this->stop_flag_ = 0;
  this->worker_id_ = std::thread::id{};
  this->state_     = io_service::state::IDLE;
}
void io_service::initialize(const io_hostent* channel_eps, int channel_count)
{
#if defined(YASIO_SSL_BACKEND)
  ssl_roles_[YSSL_CLIENT] = ssl_roles_[YSSL_SERVER] = nullptr;
#endif

  this->wait_duration_ = yasio__max_wait_usec;

  // at least one channel
  if (channel_count < 1)
    channel_count = 1;

  options_.resolv_ = [this](std::vector<ip::endpoint>& eps, const char* host, unsigned short port) { return this->resolve(eps, host, port); };
  register_descriptor(interrupter_.read_descriptor(), socket_event::read);

  // create channels
  create_channels(channel_eps, channel_count);

#if !defined(YASIO_USE_CARES)
  life_mutex_ = std::make_shared<cxx17::shared_mutex>();
  life_token_ = std::make_shared<life_token>();
#endif
  this->state_ = io_service::state::IDLE;
}
void io_service::finalize()
{
  if (this->state_ == io_service::state::IDLE)
  {
#if !defined(YASIO_USE_CARES)
    std::unique_lock<cxx17::shared_mutex> lck(*life_mutex_);
    life_token_.reset();
#endif
    destroy_channels();
    deregister_descriptor(interrupter_.read_descriptor(), socket_event::read);

    options_.on_event_ = nullptr;
    options_.resolv_   = nullptr;

    for (auto o : tpool_)
      ::operator delete(o);
    tpool_.clear();

    this->state_ = io_service::state::UNINITIALIZED;
  }
}
void io_service::create_channels(const io_hostent* channel_eps, int channel_count)
{
  for (auto i = 0; i < channel_count; ++i)
  {
    auto channel = new io_channel(*this, i);
    if (channel_eps != nullptr)
      channel->set_address(channel_eps[i].host_, channel_eps[i].port_);
    channels_.push_back(channel);
  }
}
void io_service::destroy_channels()
{
  this->channel_ops_.clear();
  for (auto channel : channels_)
  {
    channel->timer_.cancel(*this);
    cleanup_io(channel);
    delete channel;
  }
  channels_.clear();
}
void io_service::clear_transports()
{
  for (auto transport : transports_)
  {
    cleanup_io(transport);
    yasio::invoke_dtor(transport);
    this->tpool_.push_back(transport);
  }
  transports_.clear();
}
size_t io_service::dispatch(int max_count)
{
  if (options_.on_event_)
    this->events_.consume(max_count, options_.on_event_);
  return this->events_.count();
}
void io_service::run()
{
  yasio::set_thread_name("yasio");

#if defined(YASIO_SSL_BACKEND)
  init_ssl_context(YSSL_CLIENT); // by default, init ssl client context
#endif
#if defined(YASIO_USE_CARES)
  recreate_ares_channel();
  ares_socket_t ares_socks[ARES_GETSOCK_MAXNUM] = {0};
#endif

  // Call once at startup
  this->ipsv_ = static_cast<u_short>(xxsocket::getipsv());

  // The core event loop
  fd_set_adapter fd_set; // The temp file descriptor set

  do
  {
    fd_set = this->fd_set_;

    const auto waitd_usec = get_timeout(this->wait_duration_); // Gets current wait duration
#if defined(YASIO_USE_CARES)
    /**
     * retrieves the set of file descriptors which the calling application should poll io,
     * after poll_io, for ares invoke flow, refer to:
     * https://c-ares.org/ares_fds.html
     * https://c-ares.org/ares_timeout.html
     * https://c-ares.org/ares_process_fd.html
     */
    timeval waitd_tv    = {(decltype(timeval::tv_sec))(waitd_usec / std::micro::den), (decltype(timeval::tv_usec))(waitd_usec % std::micro::den)};
    auto ares_nfds      = do_ares_fds(ares_socks, fd_set, waitd_tv);
    const auto waitd_ms = static_cast<int>(waitd_tv.tv_sec * std::milli::den + waitd_tv.tv_usec / std::milli::den);
#else
    const auto waitd_ms = static_cast<int>(waitd_usec / std::milli::den);
#endif

    if (waitd_ms > 0)
    {
      YASIO_KLOGV("[core] poll_io max_nfds=%d, waiting... %ld milliseconds", fd_set.max_descriptor(), waitd_ms);
      int retval = fd_set.poll_io(waitd_ms);
      YASIO_KLOGV("[core] poll_io waked up, retval=%d", retval);
      if (retval < 0)
      {
        int ec = xxsocket::get_last_errno();
        YASIO_KLOGI("[core] poll_io failed, max_fd=%d ec=%d, detail:%s\n", fd_set.max_descriptor(), ec, io_service::strerror(ec));
        if (ec != EBADF)
          continue; // Try again.
        break;
      }

      if (retval == 0)
        YASIO_KLOGV("%s", "[core] poll_io timeout");
      else if (fd_set.is_set(this->interrupter_.read_descriptor(), socket_event::read))
      { // Reset the interrupter.
        if (!interrupter_.reset())
          interrupter_.recreate();
        --retval;
      }
    }

#if defined(YASIO_USE_CARES)
    // process events for name resolution.
    do_ares_process_fds(ares_socks, ares_nfds, fd_set);
#endif

    // process active transports
    process_transports(fd_set);

    // process active channels
    process_channels(fd_set);

    // process timeout timers
    process_timers();

    // process deferred events if auto dispatch enabled
    process_deferred_events();
  } while (!this->stop_flag_ || !this->transports_.empty());

#if defined(YASIO_USE_CARES)
  destroy_ares_channel();
#endif
#if defined(YASIO_SSL_BACKEND)
  cleanup_ssl_context(YSSL_CLIENT);
  cleanup_ssl_context(YSSL_SERVER);
#endif

  this->state_ = io_service::state::AT_EXITING;
}
void io_service::process_transports(fd_set_adapter& fd_set)
{
  // preform transports
  for (auto iter = transports_.begin(); iter != transports_.end();)
  {
    auto transport = *iter;
    bool ok        = (do_read(transport, fd_set) && do_write(transport));
    if (ok)
    {
      int opm = transport->opmask_ | transport->ctx_->opmask_ | this->stop_flag_;
      if (0 == opm)
      { // no open/close/stop operations request
        ++iter;
        continue;
      }
      if (transport->error_ == 0)
        transport->error_ = yasio::errc::shutdown_by_localhost;
    }

    handle_close(transport);
    iter = transports_.erase(iter);
  }
}
void io_service::process_channels(fd_set_adapter& fd_set)
{
  if (!this->channel_ops_.empty())
  {
    // perform active channels
    std::lock_guard<std::recursive_mutex> lck(this->channel_ops_mtx_);
    for (auto iter = this->channel_ops_.begin(); iter != this->channel_ops_.end();)
    {
      auto ctx    = *iter;
      bool finish = true;
      if (yasio__testbits(ctx->properties_, YCM_CLIENT))
      {
        if (yasio__testbits(ctx->opmask_, YOPM_OPEN))
        {
          yasio__clearbits(ctx->opmask_, YOPM_OPEN);
          ctx->state_ = io_base::state::RESOLVING;
        }

        if (ctx->state_ == io_base::state::RESOLVING)
        {
          if (do_resolve(ctx) == 0)
            do_connect(ctx);
          else if (ctx->error_ != EINPROGRESS)
            handle_connect_failed(ctx, ctx->error_);
        }
        else if (ctx->state_ == io_base::state::CONNECTING)
          do_connect_completion(ctx, fd_set);
        finish = ctx->error_ != EINPROGRESS;
      }
      else if (yasio__testbits(ctx->properties_, YCM_SERVER))
      {
        auto opmask = ctx->opmask_;
        if (yasio__testbits(opmask, YOPM_OPEN))
          do_accept(ctx);
        else if (yasio__testbits(opmask, YOPM_CLOSE))
          cleanup_channel(ctx);

        finish = (ctx->state_ != io_base::state::OPENED);
        if (!finish)
          do_accept_completion(ctx, fd_set);
        else
          ctx->bytes_transferred_ = 0;
      }

      if (finish)
        iter = this->channel_ops_.erase(iter);
      else
        ++iter;
    }
  }
}
void io_service::close(int index)
{
  // Gets channel context
  auto channel = channel_at(index);
  if (!channel)
    return;

  if (!yasio__testbits(channel->opmask_, YOPM_CLOSE))
  {
    yasio__clearbits(channel->opmask_, YOPM_OPEN);
    if (channel->socket_->is_open())
    {
      yasio__setbits(channel->opmask_, YOPM_CLOSE);
      this->interrupt();
    }
  }
}
void io_service::close(transport_handle_t transport)
{
  if (!yasio__testbits(transport->opmask_, YOPM_CLOSE))
  {
    yasio__setbits(transport->opmask_, YOPM_CLOSE);
    this->interrupt();
  }
}
bool io_service::is_open(transport_handle_t transport) const { return transport->is_open(); }
bool io_service::is_open(int index) const
{
  auto ctx = channel_at(index);
  return ctx != nullptr && ctx->state_ == io_base::state::OPENED;
}
bool io_service::open(size_t index, int kind)
{
  assert((kind > 0 && kind <= 0xff) && ((kind & (kind - 1)) != 0));
  auto ctx = channel_at(index);
  if (ctx != nullptr)
  {
    yasio__setlobyte(ctx->properties_, kind & 0xff);
    if (yasio__testbits(kind, YCM_TCP))
      ctx->socktype_ = SOCK_STREAM;
    else if (yasio__testbits(kind, YCM_UDP))
      ctx->socktype_ = SOCK_DGRAM;
    return open_internal(ctx);
  }
  return false;
}
io_channel* io_service::channel_at(size_t index) const { return (index < channels_.size()) ? channels_[index] : nullptr; }
void io_service::handle_close(transport_handle_t thandle)
{
  auto ctx          = thandle->ctx_;
  auto error        = thandle->error_;
  const bool client = yasio__testbits(ctx->properties_, YCM_CLIENT);

  if (thandle->state_ == io_base::state::OPENED)
  { // @Because we can't retrive peer endpoint when connect reset by peer, so use id to trace.
    YASIO_KLOGD("[index: %d] the connection #%u is lost, ec=%d, where=%d, detail:%s", ctx->index_, thandle->id_, error, (int)thandle->error_stage_,
                io_service::strerror(error));
    this->fire_event(ctx->index(), YEK_ON_CLOSE, error, thandle);
  }
#if defined(YASIO_SSL_BACKEND)
  if (yasio__testbits(ctx->properties_, YCM_SSL))
    static_cast<io_transport_ssl*>(thandle)->do_ssl_shutdown();
#endif
  if (yasio__testbits(ctx->properties_, YCM_TCP) && error == yasio::errc::shutdown_by_localhost)
    thandle->socket_->shutdown();
  cleanup_io(thandle);
  deallocate_transport(thandle);
  if (client)
  {
    yasio__clearbits(ctx->opmask_, YOPM_CLOSE);
    cleanup_channel(ctx, false);
  }
}
void io_service::register_descriptor(const socket_native_type fd, int events) { this->fd_set_.set(fd, events); }
void io_service::deregister_descriptor(const socket_native_type fd, int events) { this->fd_set_.unset(fd, events); }

int io_service::write(transport_handle_t transport, sbyte_buffer buffer, completion_cb_t handler)
{
  if (transport && transport->is_open())
    return !buffer.empty() ? transport->write(io_send_buffer{std::move(buffer)}, std::move(handler)) : 0;
  else
  {
    YASIO_KLOGE("write failed, the connection not ok!");
    return -1;
  }
}
int io_service::forward(transport_handle_t transport, const void* buf, size_t len, completion_cb_t handler)
{
  if (transport && transport->is_open())
    return len != 0 ? transport->write(io_send_buffer{(const char*)buf, len}, std::move(handler)) : 0;
  else
  {
    YASIO_KLOGE("write failed, the connection not ok!");
    return -1;
  }
}
int io_service::write_to(transport_handle_t transport, sbyte_buffer buffer, const ip::endpoint& to, completion_cb_t handler)
{
  if (transport && transport->is_open())
    return !buffer.empty() ? transport->write_to(io_send_buffer{std::move(buffer)}, to, std::move(handler)) : 0;
  else
  {
    YASIO_KLOGE("write_to failed, the connection not ok!");
    return -1;
  }
}
int io_service::forward_to(transport_handle_t transport, const void* buf, size_t len, const ip::endpoint& to, completion_cb_t handler)
{
  if (transport && transport->is_open())
    return len != 0 ? transport->write_to(io_send_buffer{(const char*)buf, len}, to, std::move(handler)) : 0;
  else
  {
    YASIO_KLOGE("write_to failed, the connection not ok!");
    return -1;
  }
}
void io_service::do_connect(io_channel* ctx)
{
  assert(!ctx->remote_eps_.empty());
  if (this->ipsv_ == 0)
    this->ipsv_ = static_cast<u_short>(xxsocket::getipsv());
  if (ctx->socket_->is_open())
    cleanup_io(ctx);

  ctx->state_ = io_base::state::CONNECTING;
  auto& ep    = ctx->remote_eps_[0];
  YASIO_KLOGD("[index: %d] connecting server %s(%s):%u...", ctx->index_, ctx->remote_host_.c_str(), ep.ip().c_str(), ctx->remote_port_);
  if (ctx->socket_->open(ep.af(), ctx->socktype_))
  {
    int ret = 0;
    if (yasio__testbits(ctx->properties_, YCF_REUSEADDR))
      ctx->socket_->reuse_address(true);
    if (yasio__testbits(ctx->properties_, YCF_EXCLUSIVEADDRUSE))
      ctx->socket_->exclusive_address(true);
    if (ctx->local_port_ != 0 || !ctx->local_host_.empty() || yasio__testbits(ctx->properties_, YCM_UDP))
    {
      if (!yasio__testbits(ctx->properties_, YCM_UDS))
      {
        auto ifaddr = ctx->local_host_.empty() ? YASIO_ADDR_ANY(ep.af()) : ctx->local_host_.c_str();
        ret         = ctx->socket_->bind(ifaddr, ctx->local_port_);
      }
    }

    if (ret == 0)
    {
      // tcp connect directly, for udp do not need to connect.
      if (yasio__testbits(ctx->properties_, YCM_TCP))
        ret = xxsocket::connect_n(ctx->socket_->native_handle(), ep);
      else // udp, we should set non-blocking mode manually
        ctx->socket_->set_nonblocking(true);

      // join the multicast group for udp
      if (yasio__testbits(ctx->properties_, YCPF_MCAST))
        ctx->join_multicast_group();
    }

    if (ret < 0)
    { // setup non-blocking connect
      int error = xxsocket::get_last_errno();
      if (error != EINPROGRESS && error != EWOULDBLOCK)
        this->handle_connect_failed(ctx, error);
      else
      {
        ctx->set_last_errno(EINPROGRESS);
        register_descriptor(ctx->socket_->native_handle(), socket_event::readwrite);
        ctx->timer_.expires_from_now(std::chrono::microseconds(options_.connect_timeout_));
        ctx->timer_.async_wait_once(*this, [ctx](io_service& thiz) {
          if (ctx->state_ != io_base::state::OPENED)
            thiz.handle_connect_failed(ctx, ETIMEDOUT);
        });
      }
    }
    else if (ret == 0)
    { // connect server successful immediately.
      register_descriptor(ctx->socket_->native_handle(), socket_event::read);
      handle_connect_succeed(ctx, ctx->socket_);
    } // !!!NEVER GO HERE
  }
  else
    this->handle_connect_failed(ctx, xxsocket::get_last_errno());
}

void io_service::do_connect_completion(io_channel* ctx, fd_set_adapter& fd_set)
{
  assert(ctx->state_ == io_base::state::CONNECTING);
  if (ctx->state_ == io_base::state::CONNECTING)
  {
    if (fd_set.is_set(ctx->socket_->native_handle(), socket_event::readwrite))
    {
      int error = -1;
      if (ctx->socket_->get_optval(SOL_SOCKET, SO_ERROR, error) >= 0 && error == 0)
      {
        // The nonblocking tcp handshake complete, remove write event avoid high-CPU occupation
        deregister_descriptor(ctx->socket_->native_handle(), socket_event::write);
        handle_connect_succeed(ctx, ctx->socket_);
      }
      else
        handle_connect_failed(ctx, error);
      ctx->timer_.cancel(*this);
    }
  }
}
#if defined(YASIO_SSL_BACKEND)
SSL_CTX* io_service::init_ssl_context(ssl_role role)
{
  auto ctx         = role == YSSL_CLIENT ? yssl_ctx_new(yssl_options{yasio__c_str(options_.cafile_), nullptr, true})
                                         : yssl_ctx_new(yssl_options{yasio__c_str(options_.crtfile_), yasio__c_str(options_.keyfile_), false});
  ssl_roles_[role] = ctx;
  return ctx;
}
void io_service::cleanup_ssl_context(ssl_role role)
{
  auto& ctx = ssl_roles_[role];
  if (ctx)
    yssl_ctx_free(ctx);
}
#endif
#if defined(YASIO_USE_CARES)
void io_service::ares_work_started() { ++ares_outstanding_work_; }
void io_service::ares_work_finished()
{
  if (ares_outstanding_work_ > 0)
    --ares_outstanding_work_;
}
void io_service::ares_getaddrinfo_cb(void* arg, int status, int /*timeouts*/, ares_addrinfo* answerlist)
{
  auto ctx              = (io_channel*)arg;
  auto& current_service = ctx->get_service();
  current_service.ares_work_finished();
  if (status == ARES_SUCCESS && answerlist != nullptr)
  {
    for (auto ai = answerlist->nodes; ai != nullptr; ai = ai->ai_next)
    {
      if (ai->ai_family == AF_INET6 || ai->ai_family == AF_INET)
        ctx->remote_eps_.push_back(ip::endpoint(ai->ai_addr));
    }
  }

  auto __get_cprint = [&]() -> const print_fn2_t& { return current_service.options_.print_; };
  if (!ctx->remote_eps_.empty())
  {
    ctx->query_success_time_ = highp_clock();
#  if defined(YASIO_ENABLE_ARES_PROFILER)
    YASIO_KLOGD("[index: %d] ares_getaddrinfo_cb: query %s succeed, cost:%g(ms)", ctx->index_, ctx->remote_host_.c_str(),
                (ctx->query_success_time_ - ctx->query_start_time_) / 1000.0);
#  endif
  }
  else
  {
    ctx->set_last_errno(yasio::errc::resolve_host_failed);
    YASIO_KLOGE("[index: %d] ares_getaddrinfo_cb: query %s failed, status=%d, detail:%s", ctx->index_, ctx->remote_host_.c_str(), status,
                ::ares_strerror(status));
  }
  current_service.interrupt();
}
int io_service::do_ares_fds(socket_native_type* socks, fd_set_adapter& fd_set, timeval& waitd_tv)
{
  int nfds = 0;
  if (ares_outstanding_work_)
  {
    int bitmask = ::ares_getsock(this->ares_, socks, ARES_GETSOCK_MAXNUM);
    for (int i = 0; i < ARES_GETSOCK_MAXNUM; ++i)
    {
      int events = socket_event::null;
      if (ARES_GETSOCK_READABLE(bitmask, i))
        events |= socket_event::read;
      if (ARES_GETSOCK_WRITABLE(bitmask, i))
        events |= socket_event::write;
      if (events)
      {
        ++nfds;
        fd_set.set(socks[i], events);
      }
      else
        break;
    }

    if (nfds)
      ::ares_timeout(this->ares_, &waitd_tv, &waitd_tv);
  }
  return nfds;
}
void io_service::do_ares_process_fds(socket_native_type* socks, int nfds, fd_set_adapter& fd_set)
{
  for (auto i = 0; i < nfds; ++i)
  {
    auto fd = socks[i];
    ::ares_process_fd(this->ares_, fd_set.is_set(fd, socket_event::read) ? fd : ARES_SOCKET_BAD, fd_set.is_set(fd, socket_event::write) ? fd : ARES_SOCKET_BAD);
  }
}
void io_service::recreate_ares_channel()
{
  if (ares_)
    destroy_ares_channel();

  int optmask          = ARES_OPT_TIMEOUTMS | ARES_OPT_TRIES /* | ARES_OPT_LOOKUPS*/;
  ares_options options = {};
  options.timeout      = static_cast<int>(this->options_.dns_queries_timeout_ / std::milli::den);
  options.tries        = this->options_.dns_queries_tries_;
#  if defined(__linux__) && !defined(__ANDROID__)
  if (yasio::is_regular_file(YASIO_SYSTEMD_RESOLV_PATH))
  {
    options.resolvconf_path = strndup(YASIO_SYSTEMD_RESOLV_PATH, YASIO_SYSTEMD_RESOLV_PATH_LEN);
    optmask |= ARES_OPT_RESOLVCONF;
  }
#  endif
  int status = ::ares_init_options(&ares_, &options, optmask);
  if (status == ARES_SUCCESS)
  {
    YASIO_KLOGD("[c-ares] create channel succeed");
    config_ares_name_servers();
  }
  else
    YASIO_KLOGE("[c-ares] create channel failed, status=%d, detail:%s", status, ::ares_strerror(status));
}
void io_service::config_ares_name_servers()
{
  std::string nscsv;
  // list all dns servers for resov problem diagnosis
  ares_addr_port_node* name_servers = nullptr;
  const char* what                  = "system";
  if (!options_.name_servers_.empty())
  {
    ::ares_set_servers_ports_csv(ares_, options_.name_servers_.c_str());
    what = "custom";
  }
  int status = ::ares_get_servers_ports(ares_, &name_servers);
  if (status == ARES_SUCCESS)
  {
    for (auto ns = name_servers; ns != nullptr; ns = ns->next)
      if (endpoint{ns->family, &ns->addr, static_cast<u_short>(ns->udp_port)}.format_to(nscsv, endpoint::fmt_default | endpoint::fmt_no_local))
        nscsv.push_back(',');
    if (!nscsv.empty()) // if no valid name server, use predefined fallback dns
      YASIO_KLOGI("[c-ares] use %s dns: %s", what, nscsv.c_str());
    else
    {
      status = ::ares_set_servers_csv(ares_, YASIO_FALLBACK_NAME_SERVERS);
      if (status == 0)
        YASIO_KLOGW("[c-ares] set fallback dns: '%s' succeed", YASIO_FALLBACK_NAME_SERVERS);
      else
        YASIO_KLOGE("[c-ares] set fallback dns: '%s' failed, detail: %s", YASIO_FALLBACK_NAME_SERVERS, ::ares_strerror(status));
    }
    ::ares_free_data(name_servers);
  }
}
void io_service::destroy_ares_channel()
{
  if (ares_ != nullptr)
  {
    ::ares_cancel(this->ares_);
    ::ares_destroy(this->ares_);
    this->ares_ = nullptr;
  }
}
#endif
void io_service::do_accept(io_channel* ctx)
{ // channel is server
  cleanup_channel(ctx);

  ip::endpoint ep;
  if (!yasio__testbits(ctx->properties_, YCM_UDS))
  {
    // server: don't need resolve, don't use remote_eps_
    auto ifaddr = ctx->remote_host_.empty() ? YASIO_ADDR_ANY(local_address_family()) : ctx->remote_host_.c_str();
    ep.as_in(ifaddr, ctx->remote_port_);
  }
#if defined(YASIO_ENABLE_UDS) && YASIO__HAS_UDS
  else
  {
    ep.as_un(ctx->remote_host_.c_str());
    ::unlink(ctx->remote_host_.c_str());
  }
#endif
  int error                  = -1;
  io_base::error_stage where = io_base::error_stage::NONE;
  do
  {
    xxsocket::set_last_errno(0);
    if (!ctx->socket_->open(ep.af(), ctx->socktype_))
    {
      where = io_base::error_stage::OPEN_SOCKET;
      break;
    }

    if (yasio__testbits(ctx->properties_, YCF_REUSEADDR))
      ctx->socket_->reuse_address(true);
    if (yasio__testbits(ctx->properties_, YCF_EXCLUSIVEADDRUSE))
      ctx->socket_->exclusive_address(false);
    if (ctx->socket_->bind(ep) != 0)
    {
      where = io_base::error_stage::BIND_SOCKET;
      break;
    }

    if (yasio__testbits(ctx->properties_, YCM_TCP) && ctx->socket_->listen(YASIO_SOMAXCONN) != 0)
    {
      where = io_base::error_stage::LISTEN_SOCKET;
      break;
    }

    ctx->socket_->set_nonblocking(true);
    ctx->state_ = io_base::state::OPENED;
    if (yasio__testbits(ctx->properties_, YCM_UDP))
    {
      if (yasio__testbits(ctx->properties_, YCPF_MCAST))
        ctx->join_multicast_group();
      ctx->buffer_.resize(YASIO_INET_BUFFER_SIZE);
    }
    register_descriptor(ctx->socket_->native_handle(), socket_event::read);
    YASIO_KLOGI("[index: %d] open server succeed, socket.fd=%d listening at %s...", ctx->index_, (int)ctx->socket_->native_handle(), ep.to_string().c_str());
    error = 0;
  } while (false);

  if (error < 0)
  {
    error = xxsocket::get_last_errno();
    YASIO_KLOGE("[index: %d] open server failed during stage %d, ec=%d, detail:%s", where, ctx->index_, error, io_service::strerror(error));
    ctx->socket_->close();
    ctx->state_ = io_base::state::CLOSED;
  }
#if defined(YASIO_ENABLE_PASSIVE_EVENT)
  this->fire_event(ctx->index_, YEK_ON_OPEN, error, ctx, 1);
#endif
}
void io_service::do_accept_completion(io_channel* ctx, fd_set_adapter& fd_set)
{
  if (ctx->state_ == io_base::state::OPENED)
  {
    int error = 0;
    if (fd_set.is_set(ctx->socket_->native_handle(), socket_event::read) && ctx->socket_->get_optval(SOL_SOCKET, SO_ERROR, error) >= 0 && error == 0)
    {
      if (yasio__testbits(ctx->properties_, YCM_TCP))
      {
        socket_native_type sockfd{invalid_socket};
        error = ctx->socket_->accept_n(sockfd);
        if (error == 0)
          handle_connect_succeed(ctx, std::make_shared<xxsocket>(sockfd));
        else // The non-blocking tcp accept failed can be ignored.
          YASIO_KLOGV("[index: %d] socket.fd=%d, accept failed, ec=%u", ctx->index_, (int)ctx->socket_->native_handle(), error);
      }
      else // YCM_UDP
      {
        ip::endpoint peer;
        int n = ctx->socket_->recvfrom(&ctx->buffer_.front(), static_cast<int>(ctx->buffer_.size()), peer);
        if (n > 0)
        {
          YASIO_KLOGV("[index: %d] recvfrom peer: %s succeed.", ctx->index_, peer.to_string().c_str());
          auto transport = static_cast<io_transport_udp*>(do_dgram_accept(ctx, peer, error));
          if (transport)
          {
            if (transport->handle_input(ctx->buffer_.data(), n, error, this->wait_duration_) < 0)
            {
              transport->error_ = error;
              close(transport);
            }
          }
          else
            YASIO_KLOGE("[index: %d] do_dgram_accept failed, ec=%d, detail:%s", ctx->index_, error, this->strerror(error));
        }
        else if (n < 0)
        {
          error = xxsocket::get_last_errno();
          if (!xxsocket::not_recv_error(error))
            YASIO_KLOGE("[index: %d] recvfrom failed, ec=%d, detail:%s", ctx->index_, error, this->strerror(error));
        }
      }
    }
  }
}
transport_handle_t io_service::do_dgram_accept(io_channel* ctx, const ip::endpoint& peer, int& error)
{
  /*
    Because Bind() the client socket to the socket address of the listening socket.  On
    Linux this essentially passes the responsibility for receiving data for the client
    session from the well-known listening socket, to the newly allocated client socket.  It
    is important to note that this behavior is not the same on other platforms, like
    Windows (unfortunately), detail see:
    https://blog.grijjy.com/2018/08/29/creating-high-performance-udp-servers-on-windows-and-linux
    https://cloud.tencent.com/developer/article/1004555
    So we emulate thus by ourself, don't care the performance, just a workaround implementation.

    Notes:
      a. for win32: we check exists udp clients by ourself, and only write operation can be
         perform on transports, the read event still routed by channel.
      b. for non-win32 multicast: same with win32, because the kernel can't route same udp peer as 1
         transport when the peer always sendto multicast address.
  */
  const bool user_route = !YASIO__UDP_KROUTE || yasio__testbits(ctx->properties_, YCPF_MCAST);
  if (user_route)
  {
    auto it = yasio__find_if(this->transports_, [&peer](const io_transport* transport) {
      using namespace std;
      return yasio__testbits(transport->ctx_->properties_, YCM_UDP) && static_cast<const io_transport_udp*>(transport)->remote_endpoint() == peer;
    });
    if (it != this->transports_.end())
      return *it;
  }

  auto new_sock = std::make_shared<xxsocket>();
  if (new_sock->open(peer.af(), SOCK_DGRAM))
  {
    if (yasio__testbits(ctx->properties_, YCF_REUSEADDR))
      new_sock->reuse_address(true);
    if (yasio__testbits(ctx->properties_, YCF_EXCLUSIVEADDRUSE))
      new_sock->exclusive_address(false);
    if (new_sock->bind(YASIO_ADDR_ANY(peer.af()), ctx->remote_port_) == 0)
    {
      new_sock->set_nonblocking(true);
      auto transport = static_cast<io_transport_udp*>(allocate_transport(ctx, std::move(new_sock)));
      // We always establish 4 tuple with clients
      transport->confgure_remote(peer);
      if (user_route)
        active_transport(transport);
      else
        handle_connect_succeed(transport);
      return transport;
    }
  }

  // unhandled, get error from system.
  error = xxsocket::get_last_errno();
  return nullptr;
}
void io_service::handle_connect_succeed(transport_handle_t transport)
{
  auto ctx = transport->ctx_;
  ctx->clear_mutable_flags();
  ctx->error_      = 0; // clear errno, value may be EINPROGRESS
  auto& connection = transport->socket_;
  if (yasio__testbits(ctx->properties_, YCM_CLIENT))
  {
    // Reset client channel bytes transferred when a new connection established
    ctx->bytes_transferred_ = 0;
    ctx->state_             = io_base::state::OPENED;
    if (yasio__testbits(ctx->properties_, YCM_UDP))
      static_cast<io_transport_udp*>(transport)->confgure_remote(ctx->remote_eps_[0]);
  }
  else
    register_descriptor(connection->native_handle(), socket_event::read);
  if (yasio__testbits(ctx->properties_, YCM_TCP))
  {
#if defined(SO_NOSIGPIPE)
    connection->set_optval(SOL_SOCKET, SO_NOSIGPIPE, (int)1);
#endif
    // apply tcp keepalive options
    if (options_.tcp_keepalive_.onoff)
      connection->set_keepalive(options_.tcp_keepalive_.onoff, options_.tcp_keepalive_.idle, options_.tcp_keepalive_.interval, options_.tcp_keepalive_.probs);
  }

  active_transport(transport);
}
void io_service::active_transport(transport_handle_t t)
{
  auto ctx = t->ctx_;
  auto& s  = t->socket_;
  this->transports_.push_back(t);
  if (!yasio__testbits(ctx->properties_, YCM_SSL))
  {
    YASIO__UNUSED_PARAM(s);
    YASIO_KLOGV("[index: %d] sndbuf=%d, rcvbuf=%d", ctx->index_, s->get_optval<int>(SOL_SOCKET, SO_SNDBUF), s->get_optval<int>(SOL_SOCKET, SO_RCVBUF));
    YASIO_KLOGD("[index: %d] the connection #%u <%s> --> <%s> is established.", ctx->index_, t->id_, t->local_endpoint().to_string().c_str(),
                t->remote_endpoint().to_string().c_str());
    this->fire_event(ctx->index_, YEK_ON_OPEN, 0, t);
  }
  else if (yasio__testbits(ctx->properties_, YCM_CLIENT))
    this->interrupt();
}
transport_handle_t io_service::allocate_transport(io_channel* ctx, xxsocket_ptr&& s)
{
  transport_handle_t transport;
  void* vp;
  if (!tpool_.empty())
  { // allocate from pool
    vp = tpool_.back();
    tpool_.pop_back();
  }
  else
    vp = ::operator new(yasio__max_tsize);
  do
  {
    if (yasio__testbits(ctx->properties_, YCM_TCP))
    { // tcp like transport
#if defined(YASIO_SSL_BACKEND)
      if (yasio__testbits(ctx->properties_, YCM_SSL))
      {
        transport = new (vp) io_transport_ssl(ctx, std::forward<xxsocket_ptr>(s));
        break;
      }
#endif
      transport = new (vp) io_transport_tcp(ctx, std::forward<xxsocket_ptr>(s));
    }
    else // udp like transport
    {
      transport = new (vp) io_transport_udp(ctx, std::forward<xxsocket_ptr>(s));
    }
  } while (false);
  transport->set_primitives();
  return transport;
}
void io_service::deallocate_transport(transport_handle_t t)
{
  if (t->is_valid())
  {
    yasio::invoke_dtor(t);
    this->tpool_.push_back(t);
  }
}
void io_service::handle_connect_failed(io_channel* ctx, int error)
{
  cleanup_channel(ctx);
  YASIO_KLOGE("[index: %d] connect server %s failed, ec=%d, detail:%s", ctx->index_, ctx->format_destination().c_str(), error, io_service::strerror(error));
  fire_event(ctx->index_, YEK_ON_OPEN, error, ctx);
}
bool io_service::do_read(transport_handle_t transport, fd_set_adapter& fd_set)
{
  bool ret = false;
  do
  {
    if (!transport->socket_->is_open())
      break;
    int error  = 0;
    int revent = fd_set.is_set(transport->socket_->native_handle(), socket_event::read | socket_event::error);
    int n      = transport->do_read(revent, error, this->wait_duration_);
    if (n >= 0)
    {
<<<<<<< HEAD
      if (!options_.forward_packet_)
=======
      if (!options_.forward_event_ && !options_.forward_packet_)
>>>>>>> 83ce327c
      {
        YASIO_KLOGV("[index: %d] do_read status ok, bytes transferred: %d, buffer used: %d", transport->cindex(), n, n + transport->offset_);
        if (transport->expected_size_ == -1)
        { // decode length
          int length = transport->ctx_->decode_len_(transport->buffer_, transport->offset_ + n);
          if (length > 0)
          {
            int bytes_to_strip        = ::yasio::clamp(transport->ctx_->uparams_.initial_bytes_to_strip, 0, length - 1);
            transport->expected_size_ = length;
            transport->expected_packet_.reserve((std::min)(length - bytes_to_strip,
                                                           YASIO_MAX_PDU_BUFFER_SIZE)); // #perfomance, avoid memory reallocte.
            unpack(transport, transport->expected_size_, n, bytes_to_strip);
          }
          else if (length == 0) // header insufficient, wait readfd ready at next event frame.
            transport->offset_ += n;
          else
          {
            transport->set_last_errno(yasio::errc::invalid_packet, yasio::io_base::error_stage::READ);
            break;
          }
        }
        else // process incompleted pdu
          unpack(transport, transport->expected_size_ - static_cast<int>(transport->expected_packet_.size()), n, 0);
      }
      else if (n > 0)
      { // forward packet, don't perform unpack, it's useful for implement streaming based protocol, like http, websocket and ...
        this->forward_packet(transport->cindex(), io_packet_view{transport->buffer_, n}, transport);
      }
    }
    else
    { // n < 0, regard as connection should close
      transport->set_last_errno(error, yasio::io_base::error_stage::READ);
      break;
    }
    ret = true;
  } while (false);
  return ret;
}
void io_service::unpack(transport_handle_t transport, int bytes_expected, int bytes_transferred, int bytes_to_strip)
{
  auto& offset         = transport->offset_;
  auto bytes_available = bytes_transferred + offset;
  auto& pkt            = transport->expected_packet_;
  pkt.insert(pkt.end(), transport->buffer_ + bytes_to_strip, transport->buffer_ + (std::min)(bytes_expected, bytes_available));

  // set 'offset' to bytes of remain buffer
  offset = bytes_available - bytes_expected;
  if (offset >= 0)
  { /* pdu received properly */
    if (offset > 0)
    { /* move remain data to head of buffer and hold 'offset'. */
      ::memmove(transport->buffer_, transport->buffer_ + bytes_expected, offset);
      this->wait_duration_ = yasio__min_wait_usec;
    }
    // move properly pdu to ready queue, the other thread who care about will retrieve it.
    YASIO_KLOGV("[index: %d] received a properly packet from peer, packet size:%d", transport->cindex(), transport->expected_size_);
    this->fire_event(transport->cindex(), transport->fetch_packet(), transport);
  }
  else /* all buffer consumed, set 'offset' to ZERO, pdu incomplete, continue recv remain data. */
    offset = 0;
}
highp_timer_ptr io_service::schedule(const std::chrono::microseconds& duration, timer_cb_t cb)
{
  auto timer = std::make_shared<highp_timer>();
  timer->expires_from_now(duration);
  /*!important, hold on `timer` by lambda expression */
#if YASIO__HAS_CXX14
  timer->async_wait(*this, [timer, cb = std::move(cb)](io_service& service) { return cb(service); });
#else
  timer->async_wait(*this, [timer, cb](io_service& service) { return cb(service); });
#endif
  return timer;
}
void io_service::schedule_timer(highp_timer* timer_ctl, timer_cb_t&& timer_cb)
{
  if (timer_ctl == nullptr)
    return;

  std::lock_guard<std::recursive_mutex> lck(this->timer_queue_mtx_);
  auto timer_it = this->find_timer(timer_ctl);
  if (timer_it == timer_queue_.end())
    this->timer_queue_.emplace_back(timer_ctl, std::move(timer_cb));
  else // always replace timer_cb
    timer_it->second = std::move(timer_cb);

  this->sort_timers();
  // If the timer is earliest, wakup
  if (timer_ctl == this->timer_queue_.rbegin()->first)
    this->interrupt();
}
void io_service::remove_timer(highp_timer* timer)
{
  std::lock_guard<std::recursive_mutex> lck(this->timer_queue_mtx_);
  auto iter = this->find_timer(timer);
  if (iter != timer_queue_.end())
  {
    timer_queue_.erase(iter);
    if (!timer_queue_.empty())
    {
      this->sort_timers();
      this->interrupt();
    }
  }
}
bool io_service::open_internal(io_channel* ctx)
{
  if (ctx->state_ == io_base::state::CONNECTING || ctx->state_ == io_base::state::RESOLVING)
  {
    YASIO_KLOGD("[index: %d] the channel open operation is in progress!", ctx->index_);
    return false;
  }

  yasio__clearbits(ctx->opmask_, YOPM_CLOSE);
  yasio__setbits(ctx->opmask_, YOPM_OPEN);

  ++ctx->connect_id_;

  this->channel_ops_mtx_.lock();
  if (yasio__find(this->channel_ops_, ctx) == this->channel_ops_.end())
    this->channel_ops_.push_back(ctx);
  this->channel_ops_mtx_.unlock();

  this->interrupt();
  return true;
}
bool io_service::close_internal(io_channel* ctx)
{
  yasio__clearbits(ctx->opmask_, YOPM_OPEN);
  if (ctx->socket_->is_open())
  {
    yasio__setbits(ctx->opmask_, YOPM_CLOSE);
    return true;
  }
  return false;
}
void io_service::process_timers()
{
  if (this->timer_queue_.empty())
    return;

  std::lock_guard<std::recursive_mutex> lck(this->timer_queue_mtx_);

  unsigned int n = 0; // the count expired loop timers
  while (!this->timer_queue_.empty())
  {
    auto timer_ctl = timer_queue_.back().first;
    if (timer_ctl->expired())
    {
      // fetch timer
      auto timer_impl = std::move(timer_queue_.back());
      timer_queue_.pop_back();

      if (!timer_impl.second(*this))
      { // reschedule if the timer want wait again
        timer_ctl->expires_from_now();
        timer_queue_.push_back(std::move(timer_impl));
        ++n;
      }
    }
    else
      break;
  }
  if (n)
    sort_timers();
}
void io_service::process_deferred_events()
{
  if (options_.auto_dispatch_ && dispatch() > 0)
    this->wait_duration_ = yasio__min_wait_usec;
}
highp_time_t io_service::get_timeout(highp_time_t usec)
{
  this->wait_duration_ = yasio__max_wait_usec; // Reset next wait duration per frame

  if (this->timer_queue_.empty())
    return usec;

  std::lock_guard<std::recursive_mutex> lck(this->timer_queue_mtx_);
  auto earliest = timer_queue_.back().first;

  // microseconds
  auto duration = earliest->wait_duration();
  if (std::chrono::microseconds(usec) > duration)
    return duration.count();
  else
    return usec;
}
bool io_service::cleanup_channel(io_channel* ctx, bool clear_mask)
{
  ctx->clear_mutable_flags();
  bool bret = cleanup_io(ctx, clear_mask);
#if defined(YASIO_ENABLE_PASSIVE_EVENT)
  if (bret && yasio__testbits(ctx->properties_, YCM_SERVER))
    this->fire_event(ctx->index_, YEK_ON_CLOSE, 0, ctx, 1);
#endif
  return bret;
}
bool io_service::cleanup_io(io_base* obj, bool clear_mask)
{
  obj->error_ = 0;
  obj->state_ = io_base::state::CLOSED;
  if (clear_mask)
    obj->opmask_ = 0;
  if (obj->socket_->is_open())
  {
    deregister_descriptor(obj->socket_->native_handle(), socket_event::readwrite);
    obj->socket_->close();
    return true;
  }
  return false;
}

int io_service::do_resolve(io_channel* ctx)
{
  if (yasio__testbits(ctx->properties_, YCPF_HOST_DIRTY))
  {
    yasio__clearbits(ctx->properties_, YCPF_HOST_DIRTY | YCPF_NEEDS_QUERY);
    ctx->remote_eps_.clear();
    ip::endpoint ep;
#if defined(YASIO_ENABLE_UDS) && YASIO__HAS_UDS
    if (yasio__testbits(ctx->properties_, YCM_UDS))
    {
      ep.as_un(ctx->remote_host_.c_str());
      ctx->remote_eps_.push_back(ep);
      return 0;
    }
#endif
    if (ep.as_in(ctx->remote_host_.c_str(), ctx->remote_port_))
      ctx->remote_eps_.push_back(ep);
    else
      yasio__setbits(ctx->properties_, YCPF_NEEDS_QUERY);
  }
  if (yasio__testbits(ctx->properties_, YCPF_PORT_DIRTY))
  {
    yasio__clearbits(ctx->properties_, YCPF_PORT_DIRTY);
    for (auto& ep : ctx->remote_eps_)
      ep.port(ctx->remote_port_);
  }

  if (!ctx->remote_eps_.empty())
  {
    if (!yasio__testbits(ctx->properties_, YCPF_NEEDS_QUERY))
      return 0; // remote host is IP address, no needs to query

    update_dns_status(); // will reset our resolved address expire time

    if (ctx->error_ == EINPROGRESS)
      return 0; // queried address not consumed by this connect flow

    if (!address_expired(ctx))
      return 0; // queried address not exipred

    ctx->remote_eps_.clear();
  }

  if (!ctx->remote_host_.empty())
  {
    if (!ctx->error_)
      start_query(ctx);
  }
  else
    ctx->error_ = yasio::errc::no_available_address;
  return -1;
}
void io_service::start_query(io_channel* ctx)
{
  ctx->set_last_errno(EINPROGRESS);
  YASIO_KLOGD("[index: %d] start query %s...", ctx->index_, ctx->remote_host_.c_str());
#if defined(YASIO_ENABLE_ARES_PROFILER)
  ctx->query_start_time_ = highp_clock();
#endif
#if !defined(YASIO_USE_CARES)
  // init async name query thread state
  auto resolving_host                           = ctx->remote_host_;
  auto resolving_port                           = ctx->remote_port_;
  std::weak_ptr<cxx17::shared_mutex> weak_mutex = life_mutex_;
  std::weak_ptr<life_token> life_token          = life_token_;
  std::thread async_resolv_thread([this, life_token, weak_mutex, resolving_host, resolving_port, ctx] {
    // check life token
    if (life_token.use_count() < 1)
      return;

    // preform blocking resolving safe
    std::vector<ip::endpoint> remote_eps;
    int error = options_.resolv_(remote_eps, resolving_host.c_str(), resolving_port);

    // lock perform update dns state of the channel
    auto pmtx = weak_mutex.lock();
    if (!pmtx)
      return;
    cxx17::shared_lock<cxx17::shared_mutex> lck(*pmtx);

    // check life token again, when io_service cleanup done, life_token's use_count will be 0,
    // otherwise, we can safe to do follow assignments.
    if (life_token.use_count() < 1)
      return;
    if (error == 0)
    {
      ctx->remote_eps_         = std::move(remote_eps);
      ctx->query_success_time_ = highp_clock();
#  if defined(YASIO_ENABLE_ARES_PROFILER)
      YASIO_KLOGD("[index: %d] query %s succeed, cost: %g(ms)", ctx->index_, ctx->remote_host_.c_str(),
                  (ctx->query_success_time_ - ctx->query_start_time_) / 1000.0);
#  endif
    }
    else
    {
      ctx->set_last_errno(yasio::errc::resolve_host_failed);
      YASIO_KLOGE("[index: %d] query %s failed, ec=%d, detail:%s", ctx->index_, ctx->remote_host_.c_str(), error, xxsocket::gai_strerror(error));
    }
    this->interrupt();
  });
  async_resolv_thread.detach();
#else
  ares_addrinfo_hints hint;
  memset(&hint, 0x0, sizeof(hint));
  hint.ai_family             = local_address_family();
  char sport[sizeof "65535"] = {'\0'};
  const char* service        = nullptr;
  if (ctx->remote_port_ > 0)
  {
    sprintf(sport, "%u", ctx->remote_port_); // It's enough for unsigned short, so use sprintf ok.
    service = sport;
  }
  ares_work_started();
  ::ares_getaddrinfo(this->ares_, ctx->remote_host_.c_str(), service, &hint, io_service::ares_getaddrinfo_cb, ctx);
#endif
}
void io_service::update_dns_status()
{
  if (this->options_.dns_dirty_)
  {
    this->options_.dns_dirty_ = false;
#if defined(YASIO_USE_CARES)
    recreate_ares_channel();
#endif
    for (auto channel : this->channels_)
      channel->query_success_time_ = 0;
  }
}
int io_service::resolve(std::vector<ip::endpoint>& endpoints, const char* hostname, unsigned short port)
{
  if (yasio__testbits(this->ipsv_, ipsv_ipv4))
    return xxsocket::resolve_v4(endpoints, hostname, port);
  else if (yasio__testbits(this->ipsv_, ipsv_ipv6)) // localhost is IPv6_only network
    return xxsocket::resolve_v6(endpoints, hostname, port) != 0 ? xxsocket::resolve_v4to6(endpoints, hostname, port) : 0;
  return -1;
}
void io_service::interrupt() { interrupter_.interrupt(); }
const char* io_service::strerror(int error)
{
  switch (error)
  {
    case 0:
      return "No error.";
    case yasio::errc::resolve_host_failed:
      return "Resolve host failed!";
    case yasio::errc::no_available_address:
      return "No available address!";
    case yasio::errc::shutdown_by_localhost:
      return "An existing connection was shutdown by local host!";
    case yasio::errc::invalid_packet:
      return "Invalid packet!";
    case yasio::errc::ssl_handshake_failed:
      return "SSL handshake failed!";
    case yasio::errc::ssl_write_failed:
      return "SSL write failed!";
    case yasio::errc::ssl_read_failed:
      return "SSL read failed!";
    case yasio::errc::read_timeout:
      return "The remote host did not respond after a period of time.";
    case yasio::errc::eof:
      return "End of file.";
    case -1:
      return "Unknown error!";
    default:
      return xxsocket::strerror(error);
  }
}
void io_service::set_option(int opt, ...)
{
  va_list ap;
  va_start(ap, opt);
  set_option_internal(opt, ap);
  va_end(ap);
}
void io_service::set_option_internal(int opt, va_list ap) // lgtm [cpp/poorly-documented-function]
{
  switch (opt)
  {
    case YOPT_S_DEFERRED_EVENT:
      options_.deferred_event_ = !!va_arg(ap, int);
      break;
    case YOPT_S_TCP_KEEPALIVE:
      options_.tcp_keepalive_.onoff    = 1;
      options_.tcp_keepalive_.idle     = va_arg(ap, int);
      options_.tcp_keepalive_.interval = va_arg(ap, int);
      options_.tcp_keepalive_.probs    = va_arg(ap, int);
      break;
    case YOPT_S_RESOLV_FN:
      options_.resolv_ = *va_arg(ap, resolv_fn_t*);
      break;
    case YOPT_S_PRINT_FN: {
      auto ncb = *va_arg(ap, print_fn_t*);
      if (ncb)
        options_.print_ = [=](int, const char* msg) { ncb(msg); };
      else
        options_.print_ = nullptr;
    }
    break;
    case YOPT_S_PRINT_FN2:
      options_.print_ = *va_arg(ap, print_fn2_t*);
      break;
    case YOPT_S_NO_NEW_THREAD:
      this->options_.no_new_thread_ = !!va_arg(ap, int);
      break;
#if defined(YASIO_SSL_BACKEND)
    case YOPT_S_SSL_CACERT:
      this->options_.cafile_ = va_arg(ap, const char*);
      break;
#endif
    case YOPT_S_CONNECT_TIMEOUT:
      options_.connect_timeout_ = static_cast<highp_time_t>(va_arg(ap, int)) * std::micro::den;
      break;
    case YOPT_S_CONNECT_TIMEOUTMS:
      options_.connect_timeout_ = static_cast<highp_time_t>(va_arg(ap, int)) * std::milli::den;
      break;
    case YOPT_S_DNS_CACHE_TIMEOUT:
      options_.dns_cache_timeout_ = static_cast<highp_time_t>(va_arg(ap, int)) * std::micro::den;
      break;
    case YOPT_S_DNS_CACHE_TIMEOUTMS:
      options_.dns_cache_timeout_ = static_cast<highp_time_t>(va_arg(ap, int)) * std::milli::den;
      break;
    case YOPT_S_DNS_QUERIES_TIMEOUT:
      options_.dns_queries_timeout_ = static_cast<highp_time_t>(va_arg(ap, int)) * std::micro::den;
      break;
    case YOPT_S_DNS_QUERIES_TIMEOUTMS:
      options_.dns_queries_timeout_ = static_cast<highp_time_t>(va_arg(ap, int)) * std::milli::den;
      break;
    case YOPT_S_DNS_QUERIES_TRIES:
      options_.dns_queries_tries_ = va_arg(ap, int);
      break;
    case YOPT_S_DNS_DIRTY:
      options_.dns_dirty_ = true;
      break;
#if defined(YASIO_USE_CARES)
    case YOPT_S_DNS_LIST:
      options_.name_servers_ = va_arg(ap, const char*);
      options_.dns_dirty_    = true;
      break;
#endif
    case YOPT_S_EVENT_CB:
      options_.on_event_ = *va_arg(ap, event_cb_t*);
      break;
    case YOPT_S_DEFER_EVENT_CB:
      options_.on_defer_event_ = *va_arg(ap, defer_event_cb_t*);
      break;
    case YOPT_S_AUTO_DISPATCH:
      options_.auto_dispatch_ = !!va_arg(ap, int);
      break;
    case YOPT_S_FORWARD_PACKET:
      options_.forward_packet_ = !!va_arg(ap, int);
      break;
    case YOPT_S_FORWARD_PACKET:
      options_.forward_packet_ = !!va_arg(ap, int);
      break;
#if defined(YASIO_SSL_BACKEND)
    case YOPT_S_SSL_CERT:
      options_.crtfile_ = va_arg(ap, const char*);
      options_.keyfile_ = va_arg(ap, const char*);
      break;
#endif
    case YOPT_C_UNPACK_PARAMS: {
      auto channel = channel_at(static_cast<size_t>(va_arg(ap, int)));
      if (channel)
      {
        channel->uparams_.max_frame_length    = va_arg(ap, int);
        channel->uparams_.length_field_offset = va_arg(ap, int);
        channel->uparams_.length_field_length = yasio::clamp(va_arg(ap, int), YASIO_SSIZEOF(int8_t), YASIO_SSIZEOF(int));
        channel->uparams_.length_adjustment   = va_arg(ap, int);
      }
      break;
    }
    case YOPT_C_UNPACK_STRIP: {
      auto channel = channel_at(static_cast<size_t>(va_arg(ap, int)));
      if (channel)
        channel->uparams_.initial_bytes_to_strip = yasio::clamp(va_arg(ap, int), 0, YASIO_UNPACK_MAX_STRIP);
      break;
    }
    case YOPT_C_UNPACK_NO_BSWAP: {
      auto channel = channel_at(static_cast<size_t>(va_arg(ap, int)));
      if (channel)
        channel->uparams_.no_bswap = va_arg(ap, int);
      break;
    }
    case YOPT_C_LFBFD_FN: {
      auto channel = channel_at(static_cast<size_t>(va_arg(ap, int)));
      if (channel)
        channel->decode_len_ = *va_arg(ap, decode_len_fn_t*);
      break;
    }
    case YOPT_C_LOCAL_HOST: {
      auto channel = channel_at(static_cast<size_t>(va_arg(ap, int)));
      if (channel)
        channel->local_host_ = va_arg(ap, const char*);
      break;
    }
    case YOPT_C_LOCAL_PORT: {
      auto channel = channel_at(static_cast<size_t>(va_arg(ap, int)));
      if (channel)
        channel->local_port_ = (u_short)va_arg(ap, int);
      break;
    }
    case YOPT_C_LOCAL_ENDPOINT: {
      auto channel = channel_at(static_cast<size_t>(va_arg(ap, int)));
      if (channel)
      {
        channel->local_host_ = va_arg(ap, const char*);
        channel->local_port_ = ((u_short)va_arg(ap, int));
      }
      break;
    }
    case YOPT_C_REMOTE_HOST: {
      auto channel = channel_at(static_cast<size_t>(va_arg(ap, int)));
      if (channel)
        channel->set_host(va_arg(ap, const char*));
      break;
    }
    case YOPT_C_REMOTE_PORT: {
      auto channel = channel_at(static_cast<size_t>(va_arg(ap, int)));
      if (channel)
        channel->set_port((u_short)va_arg(ap, int));
      break;
    }
    case YOPT_C_REMOTE_ENDPOINT: {
      auto channel = channel_at(static_cast<size_t>(va_arg(ap, int)));
      if (channel)
      {
        channel->set_host(va_arg(ap, const char*));
        channel->set_port((u_short)va_arg(ap, int));
      }
      break;
    }
    case YOPT_C_MCAST_IF: {
      auto channel = channel_at(static_cast<size_t>(va_arg(ap, int)));
      if (channel)
      {
        const char* ifaddr = va_arg(ap, const char*);
        if (ifaddr)
          channel->multiif_.as_in(ifaddr, (unsigned short)0);
      }
      break;
    }
    case YOPT_C_ENABLE_MCAST: {
      auto channel = channel_at(static_cast<size_t>(va_arg(ap, int)));
      if (channel)
      {
        const char* addr = va_arg(ap, const char*);
        int loopback     = va_arg(ap, int);
        channel->enable_multicast(addr, loopback);
        if (channel->socket_->is_open())
          channel->join_multicast_group();
      }
      break;
    }
    case YOPT_C_DISABLE_MCAST: {
      auto channel = channel_at(static_cast<size_t>(va_arg(ap, int)));
      if (channel)
        channel->disable_multicast();
      break;
    }
    case YOPT_C_MOD_FLAGS: {
      auto channel = channel_at(static_cast<size_t>(va_arg(ap, int)));
      if (channel)
      {
        yasio__setbits(channel->properties_, (uint32_t)va_arg(ap, int));
        yasio__clearbits(channel->properties_, (uint32_t)va_arg(ap, int));
      }
      break;
    }
#if defined(YASIO_ENABLE_KCP)
    case YOPT_C_KCP_CONV: {
      auto channel = channel_at(static_cast<size_t>(va_arg(ap, int)));
      if (channel)
        channel->kcp_conv_ = va_arg(ap, int);
      break;
    }
#endif
    case YOPT_T_CONNECT: {
      auto transport = va_arg(ap, transport_handle_t);
      if (transport && transport->is_open() && (transport->ctx_->properties_ & 0xff) == YCK_UDP_CLIENT)
        static_cast<io_transport_udp*>(transport)->connect();
      break;
    }
    case YOPT_T_DISCONNECT: {
      auto transport = va_arg(ap, transport_handle_t);
      if (transport && transport->is_open() && (transport->ctx_->properties_ & 0xff) == YCK_UDP_CLIENT)
        static_cast<io_transport_udp*>(transport)->disconnect();
      break;
    }
    case YOPT_B_SOCKOPT: {
      auto obj = va_arg(ap, io_base*);
      if (obj && obj->socket_ && obj->socket_->is_open())
      {
        auto optlevel = va_arg(ap, int);
        auto optname  = va_arg(ap, int);
        auto optval   = va_arg(ap, void*);
        auto optlen   = va_arg(ap, int);
        obj->socket_->set_optval(optlevel, optname, optval, optlen);
      }
      break;
    }
  }
}
} // namespace inet
} // namespace yasio

#if defined(_MSC_VER)
#  pragma warning(pop)
#endif

#endif<|MERGE_RESOLUTION|>--- conflicted
+++ resolved
@@ -1574,11 +1574,7 @@
     int n      = transport->do_read(revent, error, this->wait_duration_);
     if (n >= 0)
     {
-<<<<<<< HEAD
       if (!options_.forward_packet_)
-=======
-      if (!options_.forward_event_ && !options_.forward_packet_)
->>>>>>> 83ce327c
       {
         YASIO_KLOGV("[index: %d] do_read status ok, bytes transferred: %d, buffer used: %d", transport->cindex(), n, n + transport->offset_);
         if (transport->expected_size_ == -1)
